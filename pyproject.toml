[build-system]
requires = ["setuptools>61", "wheel", "toml", "build"]
build-backend = "setuptools.build_meta"

[project]
name = "aeon"
version = "0.6.0"
description = "A toolkit for conducting machine learning tasks with time series data"
authors = [
    {name = "aeon developers", email = "contact@aeon-toolkit.org"},
]
maintainers = [
    {name = "aeon developers", email = "contact@aeon-toolkit.org"},
]
readme = "README.md"
keywords = [
    "data-science",
    "machine-learning",
    "data-mining",
    "time-series",
    "scikit-learn",
    "forecasting",
    "time-series-analysis",
    "time-series-classification",
    "time-series-clustering",
    "time-series-regression",
]
classifiers = [
    "Intended Audience :: Science/Research",
    "Intended Audience :: Developers",
    "License :: OSI Approved :: BSD License",
    "Programming Language :: Python",
    "Topic :: Software Development",
    "Topic :: Scientific/Engineering",
    "Operating System :: Microsoft :: Windows",
    "Operating System :: POSIX",
    "Operating System :: Unix",
    "Operating System :: MacOS",
    "Programming Language :: Python :: 3.8",
    "Programming Language :: Python :: 3.9",
    "Programming Language :: Python :: 3.10",
    "Programming Language :: Python :: 3.11",
]
requires-python = ">=3.8,<3.12"
dependencies = [
    "attrs>=19.2.0", # see #282
    "deprecated>=1.2.13",
    "numba>=0.55",
    "numpy>=1.21.0,<1.27.0",
    "packaging>=20.0",
<<<<<<< HEAD
    "pandas>=1.5.3,<2.3.0",
    "scikit-learn>=1.0.0,<1.4.0",
=======
    "pandas>=1.5.3,<2.1.0",
    "scikit-learn>=1.0.0,<1.5.0",
>>>>>>> ff1b062c
    "scipy>=1.2.0,<2.0.0",
]

[project.optional-dependencies]
all_extras = [
    "cloudpickle",
    "dask",
    "esig>=0.9.7,<0.9.8.3; python_version < '3.11'",
    "filterpy>=1.4.5",
    "h5py",
    "hmmlearn>=0.2.7",
    "gluonts>=0.12.4",
    "keras-self-attention",
    "kotsu>=0.3.1",
    "matplotlib>=3.3.2",
    "mne",
    "pmdarima>=1.8.0",
    "prophet>=1.1.0",
    "scikit_posthocs>=0.6.5",
    "seaborn>=0.11.0",
    "statsforecast>=0.5.2",
    "plotly-resampler>=0.9.0", # from statsforecast, needed for pandas2
    "statsmodels>=0.12.1",
    "stumpy>=1.5.1",
    "tbats>=1.1.0",
    "tensorflow<2.16.0",
    "tensorflow-probability",
    "tsfresh>=0.20.0",
    "tslearn>=0.5.2",
    "xarray",
    "mlflow<2.4.0", # see https://github.com/mlflow/mlflow/issues/8629
    "imbalanced-learn",
]
dl = [
    "keras-self-attention",
    "tensorflow<2.16.0",
    "tensorflow-probability",
]
unstable_extras = [
    "pycatch22<=0.4.3",  # known to fail installation on some setups
    "mrsqm>=0.0.1,<0.1.0 ; platform_system == 'Darwin'",  # requires gcc and fftw to be installed for Windows and some other OS (see http://www.fftw.org/index.html)
]
dev = [
    "backoff",
    "httpx",
    "pre-commit",
    "pytest",
    "pytest-cov",
    "pytest-randomly",
    "pytest-timeout",
    "pytest-xdist",
    "pytest-rerunfailures",
    "wheel",
    "boto3",  # mlflow related
    "botocore",  # mlflow related
    "moto",  # mlflow related
]
binder = [
    "notebook",
    "jupyterlab",
]
docs = [
    "sphinx<8.0.0",
    "sphinx-design",
    "sphinx-version-warning",
    "sphinx_issues",
    "sphinx-copybutton",
    "sphinx-remove-toctrees",
    "sphinxext-opengraph",
    "nbsphinx",
    "numpydoc",
    "myst-parser",
    "jupyter",
    "furo",
    "tabulate",
]

[project.urls]
Homepage = "https://www.aeon-toolkit.org"
Repository = "https://github.com/aeon-toolkit/aeon"
Documentation = "https://www.aeon-toolkit.org"
Changelog = "https://www.aeon-toolkit.org/en/stable/changelog.html"
Download = "https://pypi.org/project/aeon/#files"
API = "https://www.aeon-toolkit.org/en/stable/api_reference.html"

[project.license]
file = "LICENSE"

[tool.setuptools]
zip-safe = true

[tool.setuptools.package-data]
aeon = [
    "*.csv",
    "*.csv.gz",
    "*.arff",
    "*.arff.gz",
    "*.txt",
    "*.ts",
    "*.tsv",
]

[tool.setuptools.packages.find]
exclude = ["tests", "tests.*"]

[tool.check-manifest]
ignore = [
    # Ignore virtual environments in local builds
    "venv/**",
    # Ignore the docs symlink and its contents
    "docs/examples",
    "docs/examples/**",
]

[tool.pytest.ini_options]
# ignore certain folders and pytest warnings
testpaths = "aeon"
addopts = '''
    --doctest-modules
    --durations 20
    --timeout 600
    --showlocals
    --numprocesses auto
    --reruns 2
    --only-rerun "crashed while running"
'''
filterwarnings = '''
    ignore::UserWarning
    ignore:numpy.dtype size changed
    ignore:numpy.ufunc size changed
'''<|MERGE_RESOLUTION|>--- conflicted
+++ resolved
@@ -48,13 +48,8 @@
     "numba>=0.55",
     "numpy>=1.21.0,<1.27.0",
     "packaging>=20.0",
-<<<<<<< HEAD
     "pandas>=1.5.3,<2.3.0",
-    "scikit-learn>=1.0.0,<1.4.0",
-=======
-    "pandas>=1.5.3,<2.1.0",
     "scikit-learn>=1.0.0,<1.5.0",
->>>>>>> ff1b062c
     "scipy>=1.2.0,<2.0.0",
 ]
 
