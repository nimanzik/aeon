--- conflicted
+++ resolved
@@ -9,26 +9,11 @@
 # ignore certain folders and pytest warnings
 testpaths = aeon
 addopts =
-<<<<<<< HEAD
-    --ignore build_tools
-    --ignore examples
-    --ignore docs
-;    --doctest-modules
-;    --durations 10
-;    --timeout 600
-;    --cov aeon
-;    --cov-report xml
-;    --cov-report html
-;    --showlocals
-;    --matrixdesign True
-;    -n auto
-=======
     --doctest-modules
     --durations 20
     --timeout 600
     --showlocals
     --numprocesses auto
->>>>>>> 6b651567
 filterwarnings =
     ignore::UserWarning
     ignore:numpy.dtype size changed
