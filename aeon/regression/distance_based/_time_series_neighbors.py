# -*- coding: utf-8 -*-
"""KNN time series regression.

This class is a KNN regressor which supports time series distance measures.
The class has hardcoded string references to numba based distances in aeon.distances.
It can also be used with callables, or aeon (pairwise transformer) estimators.
"""

__author__ = ["TonyBagnall", "GuiArcencio"]
__all__ = ["KNeighborsTimeSeriesRegressor"]

import numpy as np

from aeon.distances import distance_from_single_to_multiple
from aeon.regression.base import BaseRegressor

WEIGHTS_SUPPORTED = ["uniform", "distance"]


class KNeighborsTimeSeriesRegressor(BaseRegressor):
    """KNN Time Series Regressor.

    An adapted K-Neighbors Regressor for time series data.

    This class is a KNN regressor which supports time series distance measures.
    It has hardcoded string references to numba based distances in aeon.distances,
    and can also be used with callables, or aeon (pairwise transformer) estimators.

    Parameters
    ----------
    n_neighbors : int, set k for knn (default =1)
    weights : string or callable function, optional. default = 'uniform'
        mechanism for weighting a vot
        one of: 'uniform', 'distance', or a callable function
    distance : str or callable, optional. default ='dtw'
        distance measure between time series
        if str, must be one of the following strings:
            'euclidean', 'squared', 'dtw', 'ddtw', 'wdtw', 'wddtw',
            'lcss', 'edr', 'erp', 'msm', 'twe'
        this will substitute a hard-coded distance metric from aeon.distances
        When mpdist is used, the subsequence length (parameter m) must be set
            Example: knn_mpdist = KNeighborsTimeSeriesClassifier(
                                metric='mpdist', metric_params={'m':30})
        if callable, must be of signature (X: np.ndarray, X2: np.ndarray) -> np.ndarray
            output must be mxn array if X is array of m Series, X2 of n Series
        can be pairwise panel transformer inheriting from BasePairwiseTransformerPanel
    distance_params : dict, optional. default = None.
        dictionary for metric parameters , in case that distance is a str

    Examples
    --------
    >>> from aeon.datasets import load_unit_test
    >>> from aeon.regression.distance_based import KNeighborsTimeSeriesRegressor
    >>> X_train, y_train = load_unit_test(return_X_y=True, split="train")
    >>> X_test, y_test = load_unit_test(return_X_y=True, split="test")
    >>> regressor = KNeighborsTimeSeriesRegressor(distance="euclidean")
    >>> regressor.fit(X_train, y_train)
    KNeighborsTimeSeriesRegressor(...)
    >>> y_pred = regressor.predict(X_test)
    """

    _tags = {
        "capability:multivariate": True,
        "X_inner_mtype": ["numpy3D"],
    }

    def __init__(
        self,
        distance="dtw",
        distance_params=None,
        n_neighbors=1,
        weights="uniform",
    ):
        self.distance = distance
        if distance_params is None:
            distance_params = {}
        self.distance_params = distance_params
        self.n_neighbors = n_neighbors

        if weights not in WEIGHTS_SUPPORTED:
            raise ValueError(
                f"Unrecognised kNN weights: {weights}. "
                f"Allowed values are: {WEIGHTS_SUPPORTED}. "
            )
        self.weights = weights
        self._distance_params = distance_params
        if distance_params is None:
            self._distance_params = {}

        super(KNeighborsTimeSeriesRegressor, self).__init__()

    def _fit(self, X, y):
        """Fit the model using X as training data and y as target values.

        Parameters
        ----------
        X : aeon-compatible Panel data format, with n_samples series
        y : {array-like, sparse matrix}
            Target values of shape = [n_samples]
        """
        self.X_ = X
        self.y_ = y
        return self

    def _predict(self, X):
        """Predict the target values for the provided data.

        Parameters
        ----------
        X : aeon-compatible Panel data format, with n_samples series

        Returns
        -------
        y : array of shape [n_samples] or [n_samples, n_outputs]
            Target values for each data sample.
        """
        self.check_is_fitted()

        preds = np.zeros(X.shape[0])
        for i in range(X.shape[0]):
            idx, weights = self._kneighbors(X[i])
            preds[i] = np.average(self.y_[idx], weights=weights)

        return preds

    def _kneighbors(self, X):
        """Find the K-neighbors of a point.

        Returns indices and weights of each point.

        Parameters
        ----------
        X : aeon-compatible data format, Panel or Series, with n_samples series

        Returns
        -------
        ind : array
            Indices of the nearest points in the population matrix.
        ws : array
            Array representing the weights of each neighbor.
        """
        distances = distance_from_single_to_multiple(
<<<<<<< HEAD
            X, self.X_, self.distance, **self.distance_params
=======
            X, self.X_, self.distance, **self._distance_params
>>>>>>> 6038df99
        )
        # Find indices of k nearest neighbors using partitioning:
        # [0..k-1], [k], [k+1..n-1]
        # They might not be ordered within themselves,
        # but it is not necessary and partitioning is
        # O(n) while sorting is O(nlogn)
        closest_idx = np.argpartition(distances, self.n_neighbors)
        closest_idx = closest_idx[: self.n_neighbors]

        if self.weights == "distance":
            ws = distances[closest_idx]
            ws = ws**2

            # Using epsilon ~= 0 to avoid division by zero
            ws = 1 / (ws + np.finfo(float).eps)
        elif self.weights == "uniform":
            ws = np.repeat(1.0, self.n_neighbors)
        else:
            raise Exception(f"Invalid kNN weights: {self.weights}")

        return closest_idx, ws<|MERGE_RESOLUTION|>--- conflicted
+++ resolved
@@ -72,8 +72,6 @@
         weights="uniform",
     ):
         self.distance = distance
-        if distance_params is None:
-            distance_params = {}
         self.distance_params = distance_params
         self.n_neighbors = n_neighbors
 
@@ -140,11 +138,7 @@
             Array representing the weights of each neighbor.
         """
         distances = distance_from_single_to_multiple(
-<<<<<<< HEAD
-            X, self.X_, self.distance, **self.distance_params
-=======
             X, self.X_, self.distance, **self._distance_params
->>>>>>> 6038df99
         )
         # Find indices of k nearest neighbors using partitioning:
         # [0..k-1], [k], [k+1..n-1]
