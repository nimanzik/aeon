"""Tests for serialisation."""

import os

import pytest

from aeon.base import load
from aeon.classification import DummyClassifier
from aeon.testing.utils.data_gen import make_example_3d_numpy


def test_save_and_load():
<<<<<<< HEAD
    """Test save and load."""
    X, y = make_3d_test_data()
=======
    X, y = make_example_3d_numpy()
>>>>>>> f18f0422
    dummy = DummyClassifier()
    dummy.fit(X, y)
    loc = "testy"
    dummy.save(loc)
    assert os.path.isfile(loc + ".zip")
    with pytest.raises(
        TypeError, match="expected to either be a string or a Path " "object"
    ):
        dummy.save(dummy)
    loaded = load(loc)
    assert loaded.is_fitted
    os.remove(loc + ".zip")<|MERGE_RESOLUTION|>--- conflicted
+++ resolved
@@ -10,12 +10,8 @@
 
 
 def test_save_and_load():
-<<<<<<< HEAD
     """Test save and load."""
-    X, y = make_3d_test_data()
-=======
     X, y = make_example_3d_numpy()
->>>>>>> f18f0422
     dummy = DummyClassifier()
     dummy.fit(X, y)
     loc = "testy"
