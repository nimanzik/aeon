--- conflicted
+++ resolved
@@ -287,15 +287,9 @@
         """
         # imports
         from aeon.classification import DummyClassifier
-<<<<<<< HEAD
-        from aeon.transformations.series.exponent import ExponentTransformer
-
-        t1 = ExponentTransformer(power=2)
-=======
         from aeon.transformations.collection.convolution_based import MiniRocket
 
         t1 = MiniRocket(num_kernels=200)
->>>>>>> 327dad9e
         cls = DummyClassifier()
         params = {"transformers": [t1], "classifier": cls}
         return params
@@ -468,11 +462,7 @@
         creates fitted model (attributes ending in "_")
         """
         Xt = self.transformers_.fit_transform(X=X, y=y)
-<<<<<<< HEAD
         Xt_sklearn = convert_collection(Xt, "numpy2D")
-=======
-        Xt_sklearn = convert_collection(Xt, "numpyflat")
->>>>>>> 327dad9e
         self.classifier_.fit(Xt_sklearn, y)
 
         return self
@@ -491,11 +481,7 @@
         y : predictions of labels for X, np.ndarray
         """
         Xt = self.transformers_.transform(X=X)
-<<<<<<< HEAD
         Xt_sklearn = convert_collection(Xt, "numpy2D")
-=======
-        Xt_sklearn = convert_collection(Xt, "numpyflat")
->>>>>>> 327dad9e
         return self.classifier_.predict(Xt_sklearn)
 
     def _predict_proba(self, X) -> np.ndarray:
@@ -517,11 +503,7 @@
         if not hasattr(self.classifier_, "predict_proba"):
             # if sklearn classifier does not have predict_proba
             return BaseClassifier._predict_proba(self, X)
-<<<<<<< HEAD
         Xt_sklearn = convert_collection(Xt, "numpy2D")
-=======
-        Xt_sklearn = convert_collection(Xt, "numpyflat")
->>>>>>> 327dad9e
         return self.classifier_.predict_proba(Xt_sklearn)
 
     def get_params(self, deep=True):
@@ -587,15 +569,9 @@
         """
         from sklearn.neighbors import KNeighborsClassifier
 
-<<<<<<< HEAD
-        from aeon.transformations.series.exponent import ExponentTransformer
-
-        t1 = ExponentTransformer(power=2)
-=======
         from aeon.transformations.collection.convolution_based import MiniRocket
 
         t1 = MiniRocket(num_kernels=200)
->>>>>>> 327dad9e
         c = KNeighborsClassifier()
         params1 = {"transformers": [t1], "classifier": c}
         return params1