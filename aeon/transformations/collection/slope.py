"""Slope transformer."""

__all__ = ["SlopeTransformer"]
__author__ = ["mloning"]

import math

import numpy as np

<<<<<<< HEAD
from aeon.transformations.collection import BaseCollectionTransformer


class SlopeTransformer(BaseCollectionTransformer):
=======
from aeon.transformations._split import SplitsTimeSeries
from aeon.transformations.base import BaseTransformer

__all__ = ["SlopeTransformer"]
__author__ = ["mloning"]


class SlopeTransformer(BaseTransformer, SplitsTimeSeries):
>>>>>>> 156e39d1
    """Piecewise slope transformation.

    Class to perform a slope transformation on a collection of time series.
    Numpy array of shape (n_instances, n_channels, series_length) is
    transformed to numpy array of shape (n_instances, n_channels, n_intervals).
    The new feature is the slope over that interval found using a
    total least squares regression (note that total least squares is different
    from ordinary least squares regression.)

    Parameters
    ----------
    n_intervals : int, number of approx equal segments
                    to split the time series into.

    Examples
    --------
    >>> import numpy as np
    >>> from aeon.transformations.collection.slope import SlopeTransformer
    >>> X = np.array([[[4, 6, 10, 12, 8, 6, 5, 5]]])
    >>> s = SlopeTransformer(n_intervals=2)
    >>> res = s.fit_transform(X)
    """

    _tags = {
        "scitype:transform-output": "Series",
        "scitype:instancewise": False,
        "X_inner_mtype": "numpy3D",
        "y_inner_mtype": "None",
        "fit_is_empty": True,
    }

    def __init__(self, n_intervals=8):
        self.n_intervals = n_intervals
        super(SlopeTransformer, self).__init__()

    def _transform(self, X, y=None):
        """Transform X and return a transformed version.

        private _transform containing core logic, called from transform

        Parameters
        ----------
        X : 3D np.ndarray of shape = [n_instances, n_channels, series_length]
        collection of time series to transform
        y : ignored argument for interface compatibility

        Returns
        -------
        3D np.ndarray of shape = [n_instances, n_channels, series_length]
        collection of time series to transform
        """
        # Get information about the dataframe
        n_cases, n_channels, series_length = X.shape
        self._check_parameters(series_length)
        full_data = []
        for i in range(n_cases):
            case_data = []
            for j in range(n_channels):
                # Calculate gradients
                res = [self._get_gradient(x) for x in self._split(X[i][j])]
                case_data.append(res)
            full_data.append(np.asarray(case_data))

        return np.array(full_data)

    def _get_gradient(self, Y):
        """Get gradient of lines.

        Function to get the gradient of the line of best fit given a
        section of a time series.

        Equation adopted from:
        real-statistics.com/regression/total-least-squares

        Parameters
        ----------
        Y : a numpy array of shape = [interval_size]

        Returns
        -------
        m : an int corresponding to the gradient of the best fit line.
        """
        # Create an array that contains 1,2,3,...,len(Y) for the x coordinates.
        X = np.arange(1, len(Y) + 1)

        # Calculate the mean of both arrays
        meanX = np.mean(X)
        meanY = np.mean(Y)

        # Calculate (yi-mean(y))^2
        yminYbar = (Y - meanY) ** 2

        # Calculate (xi-mean(x))^2
        xminXbar = (X - meanX) ** 2

        # Sum them to produce w.
        w = np.sum(yminYbar) - np.sum(xminXbar)

        # Sum (xi-mean(x))*(yi-mean(y)) and multiply by 2 to calculate r
        r = 2 * np.sum((X - meanX) * (Y - meanY))

        if r == 0:
            # remove nans
            m = 0
        else:
            # Gradient is defined as (w+sqrt(w^2+r^2))/r
            m = (w + math.sqrt(w**2 + r**2)) / r

        return m

    def _check_parameters(self, n_timepoints):
        """Check values of parameters for Slope transformer.

        Throws
        ------
        ValueError or TypeError if a parameters input is invalid.
        """
        if isinstance(self.n_intervals, int):
            if self.n_intervals <= 0:
                raise ValueError(
                    "num_intervals must have the value \
                                  of at least 1"
                )
            if self.n_intervals > n_timepoints:
                raise ValueError(
                    "num_intervals cannot be higher than \
                                  subsequence_length"
                )
        else:
            raise TypeError(
                "num_intervals must be an 'int'. Found '"
                + type(self.n_intervals).__name__
                + "'instead."
            )<|MERGE_RESOLUTION|>--- conflicted
+++ resolved
@@ -7,21 +7,11 @@
 
 import numpy as np
 
-<<<<<<< HEAD
+from aeon.transformations._split import SplitsTimeSeries
 from aeon.transformations.collection import BaseCollectionTransformer
 
 
-class SlopeTransformer(BaseCollectionTransformer):
-=======
-from aeon.transformations._split import SplitsTimeSeries
-from aeon.transformations.base import BaseTransformer
-
-__all__ = ["SlopeTransformer"]
-__author__ = ["mloning"]
-
-
-class SlopeTransformer(BaseTransformer, SplitsTimeSeries):
->>>>>>> 156e39d1
+class SlopeTransformer(BaseCollectionTransformer, SplitsTimeSeries):
     """Piecewise slope transformation.
 
     Class to perform a slope transformation on a collection of time series.
