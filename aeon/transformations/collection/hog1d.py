"""HOG1D transform."""

import math
import numbers

import numpy as np

<<<<<<< HEAD
from aeon.transformations.collection import BaseCollectionTransformer


class HOG1DTransformer(BaseCollectionTransformer):
=======
from aeon.transformations._split import SplitsTimeSeries
from aeon.transformations.base import BaseTransformer


class HOG1DTransformer(BaseTransformer, SplitsTimeSeries):
>>>>>>> 156e39d1
    """HOG1D transform.

    This transformer calculates the HOG1D transform [1] of a collection of time series.
    HOG1D splits each time series n_intervals times, and finds a histogram of
    gradients within each interval.

    Parameters
    ----------
    n_intervals : int
        Length of interval.
    n_bins : int
        Number of bins in the histogram.
    scaling_factor : float
        A constant that is multiplied to modify the distribution.

    Notes
    -----
    [1] J. Zhao and L. Itti "Classifying time series using local descriptors with
    hybrid sampling", IEEE Transactions on Knowledge and Data Engineering 28(3), 2015.


    """

    _tags = {
        "scitype:transform-output": "Series",
        "scitype:instancewise": True,
        "X_inner_mtype": "numpy3D",
        "y_inner_mtype": "None",
        "fit_is_empty": True,
        "univariate-only": True,
    }

    def __init__(self, n_intervals=2, n_bins=8, scaling_factor=0.1):
        self.n_intervals = n_intervals
        self.n_bins = n_bins
        self.scaling_factor = scaling_factor
        super(HOG1DTransformer, self).__init__()

    def _transform(self, X, y=None):
        """Transform X and return a transformed version.

        Parameters
        ----------
        X : 3D np.ndarray of shape = [n_instances, 1, series_length]
            collection of time series to transform
        y : ignored argument for interface compatibility

        Returns
        -------
        X : 3D np.ndarray of shape = [n_instances, 1, feature_length]
            collection of time series to transform

        """
        # Get information about the dataframe
        n_cases, n_channels, series_length = X.shape
        if n_channels > 1:
            raise ValueError("HOG1D does not support multivariate time series.")
        # Check the parameters are appropriate
        self._check_parameters(series_length)
        transX = []
        for i in range(n_cases):
            # Get the HOG1Ds of each time series
            inst = self._calculate_hog1ds(X[i][0])
            transX.append(inst)
            # Convert to numpy array
        transX = np.asarray(transX)
        transX = np.reshape(transX, [transX.shape[0], 1, transX.shape[1]])
        return transX

    def _calculate_hog1ds(self, X):
        """Calculate the HOG1Ds given a time series.

        Parameters
        ----------
        X : a numpy array of shape = [time_series_length]

        Returns
        -------
        HOG1Ds : a numpy array of shape = [num_intervals*num_bins].
                 It contains the histogram of each gradient within
                 each interval.
        """
        # Firstly, split the time series into approx equal
        # length intervals
        splitTimeSeries = self._split(X)
        HOG1Ds = []

        for x in range(len(splitTimeSeries)):
            HOG1Ds.extend(self._get_hog1d(splitTimeSeries[x]))

        return HOG1Ds

    def _get_hog1d(self, X):
        """Get the HOG1D given a portion of a time series.

        X : a numpy array of shape = [interval_size]

        Returns
        -------
        histogram : a numpy array of shape = [num_bins].
        """
        # First step is to pad the portion on both ends once.
        gradients = [0.0] * (len(X))
        X = np.pad(X, 1, mode="edge")
        histogram = [0.0] * self.n_bins

        # Calculate the gradients of each element
        for i in range(1, len(X) - 1):
            gradients[(i - 1)] = self.scaling_factor * 0.5 * (X[(i + 1)] - X[(i - 1)])

        # Calculate the orientations
        orients = [math.degrees(math.atan(x)) for x in gradients]

        # Calculate the boundaries of the histogram
        hisBoundaries = [
            -90 + (180 / self.n_bins) + ((180 / self.n_bins) * x)
            for x in range(self.n_bins)
        ]

        # Construct the histogram
        for x in range(len(orients)):
            orientToAdd = orients[x]
            for y in range(len(hisBoundaries)):
                if orientToAdd <= hisBoundaries[y]:
                    histogram[y] += 1.0
                    break

        return histogram

    def _check_parameters(self, series_length):
        """Check the values of parameters inserted into HOG1D.

        Throws
        ------
        ValueError or TypeError if a parameters input is invalid.
        """
        if isinstance(self.n_intervals, int):
            if self.n_intervals <= 0:
                raise ValueError("num_intervals must have the value of at least 1")
            if self.n_intervals > series_length:
                raise ValueError("num_intervals cannot be higher than serie_length")
        else:
            raise TypeError(
                f"num_intervals must be an 'int' Found {type(self.n_intervals)} "
                f"instead."
            )

        if isinstance(self.n_bins, int):
            if self.n_bins <= 0:
                raise ValueError("num_bins must have the value of at least 1")
        else:
            raise TypeError(
                f"num_bins must be an 'int'. Found"
                f" {type(self.n_bins).__name__}instead."
            )

        if not isinstance(self.scaling_factor, numbers.Number):
            raise TypeError(
                f"scaling_factor must be a 'number'. Found"
                f" {type(self.scaling_factor).__name__}instead."
            )<|MERGE_RESOLUTION|>--- conflicted
+++ resolved
@@ -5,18 +5,11 @@
 
 import numpy as np
 
-<<<<<<< HEAD
+from aeon.transformations._split import SplitsTimeSeries
 from aeon.transformations.collection import BaseCollectionTransformer
 
 
-class HOG1DTransformer(BaseCollectionTransformer):
-=======
-from aeon.transformations._split import SplitsTimeSeries
-from aeon.transformations.base import BaseTransformer
-
-
-class HOG1DTransformer(BaseTransformer, SplitsTimeSeries):
->>>>>>> 156e39d1
+class HOG1DTransformer(BaseCollectionTransformer, SplitsTimeSeries):
     """HOG1D transform.
 
     This transformer calculates the HOG1D transform [1] of a collection of time series.
