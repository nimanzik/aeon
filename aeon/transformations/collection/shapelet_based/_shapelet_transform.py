"""Shapelet transform.

A transformer from the time domain into the shapelet domain.
"""

__author__ = ["MatthewMiddlehurst", "jasonlines", "dguijo", "TonyBagnall"]
__all__ = ["RandomShapeletTransform"]

import heapq
import math
import time

import numpy as np
from joblib import Parallel, delayed
from numba import njit
from numba.typed.typedlist import List
from sklearn import preprocessing
from sklearn.utils._random import check_random_state

from aeon.transformations.collection.base import BaseCollectionTransformer
from aeon.utils.numba.general import z_normalise_series
from aeon.utils.validation import check_n_jobs


class RandomShapeletTransform(BaseCollectionTransformer):
    """Random Shapelet Transform.

    Implementation of the binary shapelet transform along the lines of [1]_[2]_, with
    randomly extracted shapelets. A shapelet is a subsequence from the train set. The
    transform finds a set of shapelets that are good at separating the classes based on
    the distances between shapelets and whole series. The distance between a shapelet
    and a series (called sDist in the literature) is defined as the minimum Euclidean
    distance between shapelet and all windows the same length as the shapelet.

    Overview: Input n series with d channels of length m. Continuously extract
    candidate shapelets and filter them in batches.
        For each candidate shapelet:
            - Extract a shapelet from an instance with random length, position and
              dimension and find its distance to each train case.
            - Calculate the shapelet's information gain using the ordered list of
              distances and train data class labels.
            - Abandon evaluating the shapelet if it is impossible to obtain a higher
              information gain than the current worst.
        For each shapelet batch:
            - Add each candidate to its classes shapelet heap, removing the lowest
              information gain shapelet if the max number of shapelets has been met.
            - Remove self-similar shapelets from the heap.
    Using the final set of filtered shapelets, transform the data into a vector of
    of distances from a series to each shapelet.

    Parameters
    ----------
    n_shapelet_samples : int, default=10000
        The number of candidate shapelets to be evaluated. Filtered down to
        <= max_shapelets, keeping the shapelets with the most information gain.
    max_shapelets : int or None, default=None
        Max number of shapelets to keep for the final transform. Each class value will
        have its own max, set to n_classes / max_shapelets. If None uses the min between
        10 * n_instances and 1000.
    min_shapelet_length : int, default=3
        Lower bound on candidate shapelet lengths.
    max_shapelet_length : int or None, default= None
        Upper bound on candidate shapelet lengths. If None no max length is used.
    remove_self_similar : boolean, default=True
        Remove overlapping "self-similar" shapelets when merging candidate shapelets.
    time_limit_in_minutes : int, default=0
        Time contract to limit build time in minutes, overriding n_shapelet_samples.
        Default of 0 means n_shapelet_samples is used.
    contract_max_n_shapelet_samples : int, default=np.inf
        Max number of shapelets to extract when time_limit_in_minutes is set.
    n_jobs : int, default=1
        The number of jobs to run in parallel for both `fit` and `transform`.
        ``-1`` means using all processors.
    parallel_backend : str, ParallelBackendBase instance or None, default=None
        Specify the parallelisation backend implementation in joblib, if None a 'prefer'
        value of "threads" is used by default. Valid options are "loky",
        "multiprocessing", "threading" or a custom backend. See the joblib Parallel
        documentation for more details.
    batch_size : int or None, default=100
        Number of shapelet candidates processed before being merged into the set of best
        shapelets.
    random_state : int or None, default=None
        Seed for random number generation.

    Attributes
    ----------
    n_classes_ : int
        The number of classes.
    n_instances_ : int
        The number of train cases.
    n_channels_ : int
        The number of dimensions per case.
    max_shapelet_length_ : int
        The maximum actual shapelet length fitted to train data.
    min_series_length_ : int
        The minimum length of series in train data.
    classes_ : list
        The classes labels.
    shapelets : list
        The stored shapelets and relating information after a dataset has been
        processed.
        Each item in the list is a tuple containing the following 7 items:
        (shapelet information gain, shapelet length, start position the shapelet was
        extracted from, shapelet dimension, index of the instance the shapelet was
        extracted from in fit, class value of the shapelet, The z-normalised shapelet
        array)

    See Also
    --------
    ShapeletTransformClassifier

    Notes
    -----
    For the Java version, see 'TSML
    <https://github.com/time-series-machine-learning/tsml-java/src/java/tsml/>`_.

    References
    ----------
    .. [1] Jon Hills et al., "Classification of time series by shapelet transformation",
       Data Mining and Knowledge Discovery, 28(4), 851--881, 2014.
    .. [2] A. Bostrom and A. Bagnall, "Binary Shapelet Transform for Multiclass Time
       Series Classification", Transactions on Large-Scale Data and Knowledge Centered
       Systems, 32, 2017.

    Examples
    --------
    >>> from aeon.transformations.collection.shapelet_based import (
    ...     RandomShapeletTransform
    ... )
    >>> from aeon.datasets import load_unit_test
    >>> X_train, y_train = load_unit_test(split="train", return_X_y=True)
    >>> t = RandomShapeletTransform(
    ...     n_shapelet_samples=500,
    ...     max_shapelets=10,
    ...     batch_size=100,
    ... )
    >>> t.fit(X_train, y_train)
    RandomShapeletTransform(...)
    >>> X_t = t.transform(X_train)
    """

    _tags = {
        "output_data_type": "Tabular",
        "capability:multivariate": True,
        "capability:unequal_length": True,
<<<<<<< HEAD
        "X_inner_mtype": ["np-list", "numpy3D"],
=======
        "X_inner_type": ["np-list", "numpy3D"],
>>>>>>> 5c8b9277
        "y_inner_type": "numpy1D",
        "requires_y": True,
    }

    def __init__(
        self,
        n_shapelet_samples=10000,
        max_shapelets=None,
        min_shapelet_length=3,
        max_shapelet_length=None,
        remove_self_similar=True,
        time_limit_in_minutes=0.0,
        contract_max_n_shapelet_samples=np.inf,
        n_jobs=1,
        parallel_backend=None,
        batch_size=100,
        random_state=None,
    ):
        self.n_shapelet_samples = n_shapelet_samples
        self.max_shapelets = max_shapelets
        self.min_shapelet_length = min_shapelet_length
        self.max_shapelet_length = max_shapelet_length
        self.remove_self_similar = remove_self_similar

        self.time_limit_in_minutes = time_limit_in_minutes
        self.contract_max_n_shapelet_samples = contract_max_n_shapelet_samples

        self.n_jobs = n_jobs
        self.parallel_backend = parallel_backend
        self.batch_size = batch_size
        self.random_state = random_state

        # The following set in method fit
        self.n_classes_ = 0
        self.n_instances_ = 0
        self.n_channels_ = 0
        self.min_series_length_ = 0
        self.classes_ = []
        self.shapelets = []

        # Protected attributes
        self._n_shapelet_samples = n_shapelet_samples
        self._max_shapelets = max_shapelets
        self._max_shapelet_length = max_shapelet_length
        self._n_jobs = n_jobs
        self._batch_size = batch_size
        self._class_counts = []
        self._class_dictionary = {}
        self._sorted_indicies = []

        super(RandomShapeletTransform, self).__init__()

    def _fit(self, X, y):
        """Fit the shapelet transform to a specified X and y.

        Parameters
        ----------
        X: np.ndarray shape (n_time_series, n_channels, n_timepoints)
            The training input samples.
        y: array-like or list
            The class values for X.

        Returns
        -------
        self : RandomShapeletTransform
            This estimator.
        """
        self._n_jobs = check_n_jobs(self.n_jobs)

        self.classes_, self._class_counts = np.unique(y, return_counts=True)
        self.n_classes_ = self.classes_.shape[0]
        for index, classVal in enumerate(self.classes_):
            self._class_dictionary[classVal] = index

        le = preprocessing.LabelEncoder()
        y = le.fit_transform(y)

        self.n_instances_ = len(X)
        self.n_channels_ = X[0].shape[0]
        # Set series length to the minimum
        self.min_series_length_ = X[0].shape[1]
        for i in range(1, self.n_instances_):
            if X[i].shape[1] < self.min_series_length_:
                self.min_series_length_ = X[i].shape[1]

        if self.max_shapelets is None:
            self._max_shapelets = min(10 * self.n_instances_, 1000)
        if self._max_shapelets < self.n_classes_:
            self._max_shapelets = self.n_classes_
        if self.max_shapelet_length is None:
            self._max_shapelet_length = self.min_series_length_

        time_limit = self.time_limit_in_minutes * 60
        start_time = time.time()
        fit_time = 0

        max_shapelets_per_class = int(self._max_shapelets / self.n_classes_)
        if max_shapelets_per_class < 1:
            max_shapelets_per_class = 1
        # shapelet list content: quality, length, position, channel, inst_idx, cls_idx
        shapelets = List(
            [List([(-1.0, -1, -1, -1, -1, -1)]) for _ in range(self.n_classes_)]
        )
        n_shapelets_extracted = 0

        rng = check_random_state(self.random_state)

        if time_limit > 0:
            while (
                fit_time < time_limit
                and n_shapelets_extracted < self.contract_max_n_shapelet_samples
            ):
                candidate_shapelets = Parallel(
                    n_jobs=self._n_jobs, backend=self.parallel_backend, prefer="threads"
                )(
                    delayed(self._extract_random_shapelet)(
                        X,
                        y,
                        n_shapelets_extracted + i,
                        shapelets,
                        max_shapelets_per_class,
                        check_random_state(rng.randint(np.iinfo(np.int32).max)),
                    )
                    for i in range(self._batch_size)
                )

                for i, heap in enumerate(shapelets):
                    self._merge_shapelets(
                        heap,
                        List(candidate_shapelets),
                        max_shapelets_per_class,
                        i,
                    )

                if self.remove_self_similar:
                    for i, heap in enumerate(shapelets):
                        to_keep = self._remove_self_similar_shapelets(heap)
                        shapelets[i] = List([n for (n, b) in zip(heap, to_keep) if b])

                n_shapelets_extracted += self._batch_size
                fit_time = time.time() - start_time
        else:
            while n_shapelets_extracted < self._n_shapelet_samples:
                n_shapelets_to_extract = (
                    self._batch_size
                    if n_shapelets_extracted + self._batch_size
                    <= self._n_shapelet_samples
                    else self._n_shapelet_samples - n_shapelets_extracted
                )

                candidate_shapelets = Parallel(
                    n_jobs=self._n_jobs, backend=self.parallel_backend, prefer="threads"
                )(
                    delayed(self._extract_random_shapelet)(
                        X,
                        y,
                        n_shapelets_extracted + i,
                        shapelets,
                        max_shapelets_per_class,
                        check_random_state(rng.randint(np.iinfo(np.int32).max)),
                    )
                    for i in range(n_shapelets_to_extract)
                )

                for i, heap in enumerate(shapelets):
                    self._merge_shapelets(
                        heap,
                        List(candidate_shapelets),
                        max_shapelets_per_class,
                        i,
                    )

                if self.remove_self_similar:
                    for i, heap in enumerate(shapelets):
                        to_keep = self._remove_self_similar_shapelets(heap)
                        shapelets[i] = List([n for (n, b) in zip(heap, to_keep) if b])

                n_shapelets_extracted += n_shapelets_to_extract

        self.shapelets = [
            (
                s[0],
                s[1],
                s[2],
                s[3],
                s[4],
                self.classes_[s[5]],
                z_normalise_series(X[s[4]][s[3]][s[2] : s[2] + s[1]]),
            )
            for class_shapelets in shapelets
            for s in class_shapelets
            if s[0] > 0
        ]
        self.shapelets.sort(reverse=True, key=lambda s: (s[0], -s[1], s[2], s[3], s[4]))

        to_keep = self._remove_identical_shapelets(List(self.shapelets))
        self.shapelets = [n for (n, b) in zip(self.shapelets, to_keep) if b]

        self._sorted_indicies = []
        for s in self.shapelets:
            sabs = np.abs(s[6])
            self._sorted_indicies.append(
                np.array(
                    sorted(range(s[1]), reverse=True, key=lambda j, sabs=sabs: sabs[j])
                )
            )
        # find max shapelet length
        self.max_shapelet_length_ = max(self.shapelets, key=lambda x: x[1])[1]

    def _transform(self, X, y=None):
        """Transform X according to the extracted shapelets.

        Parameters
        ----------
        X : np.ndarray shape (n_time_series, n_channels, series_length)
            The input data to transform.

        Returns
        -------
        output : 2D np.array of shape = (n_instances, n_shapelets)
            The transformed data.
        """
        output = np.zeros((len(X), len(self.shapelets)))

        for i in range(0, len(X)):
<<<<<<< HEAD
            if X[i].shape[1] < self.min_series_length_:
=======
            if X[i].shape[1] < self.max_shapelet_length_:
>>>>>>> 5c8b9277
                raise ValueError(
                    "The shortest series in transform is smaller than "
                    "the min shapelet length, pad to min length prior to "
                    "calling transform."
                )

        for i, series in enumerate(X):
            dists = Parallel(
                n_jobs=self._n_jobs, backend=self.parallel_backend, prefer="threads"
            )(
                delayed(_online_shapelet_distance)(
                    series[shapelet[3]],
                    shapelet[6],
                    self._sorted_indicies[n],
                    shapelet[2],
                    shapelet[1],
                )
                for n, shapelet in enumerate(self.shapelets)
            )

            output[i] = dists

        return output

    @classmethod
    def get_test_params(cls, parameter_set="default"):
        """Return testing parameter settings for the estimator.

        Parameters
        ----------
        parameter_set : str, default="default"
            Name of the set of test parameters to return, for use in tests. If no
            special parameters are defined for a value, will return `"default"` set.

        Returns
        -------
        params : dict or list of dict, default = {}
            Parameters to create testing instances of the class
            Each dict are parameters to construct an "interesting" test instance, i.e.,
            `MyClass(**params)` or `MyClass(**params[i])` creates a valid test instance.
            `create_test_instance` uses the first (or only) dictionary in `params`
        """
        if parameter_set == "results_comparison":
            return {"max_shapelets": 10, "n_shapelet_samples": 500}
        else:
            return {"max_shapelets": 5, "n_shapelet_samples": 50, "batch_size": 20}

    def _extract_random_shapelet(
        self, X, y, i, shapelets, max_shapelets_per_class, rng
    ):
        inst_idx = i % self.n_instances_
        cls_idx = int(y[inst_idx])
        worst_quality = (
            shapelets[cls_idx][0][0]
            if len(shapelets[cls_idx]) == max_shapelets_per_class
            else -1
        )

        length = (
            rng.randint(0, self._max_shapelet_length - self.min_shapelet_length)
            + self.min_shapelet_length
        )
        position = rng.randint(0, self.min_series_length_ - length)
        channel = rng.randint(0, self.n_channels_)

        shapelet = z_normalise_series(
            X[inst_idx][channel][position : position + length]
        )
        sabs = np.abs(shapelet)
        sorted_indicies = np.array(
            sorted(range(length), reverse=True, key=lambda j: sabs[j])
        )

        quality = self._find_shapelet_quality(
            X,
            y,
            shapelet,
            sorted_indicies,
            position,
            length,
            channel,
            inst_idx,
            self._class_counts[cls_idx],
            self.n_instances_ - self._class_counts[cls_idx],
            worst_quality,
        )

        return np.round(quality, 8), length, position, channel, inst_idx, cls_idx

    @staticmethod
    @njit(fastmath=True, cache=True)
    def _find_shapelet_quality(
        X,
        y,
        shapelet,
        sorted_indicies,
        position,
        length,
        dim,
        inst_idx,
        this_cls_count,
        other_cls_count,
        worst_quality,
    ):
        # This is slow and could be optimised, we spend 99% of time here
        orderline = []
        this_cls_traversed = 0
        other_cls_traversed = 0

        for i, series in enumerate(X):
            if i != inst_idx:
                distance = _online_shapelet_distance(
                    series[dim], shapelet, sorted_indicies, position, length
                )
            else:
                distance = 0

            if y[i] == y[inst_idx]:
                cls = 1
                this_cls_traversed += 1
            else:
                cls = -1
                other_cls_traversed += 1

            orderline.append((distance, cls))
            orderline.sort()

            if worst_quality > 0:
                quality = _calc_early_binary_ig(
                    orderline,
                    this_cls_traversed,
                    other_cls_traversed,
                    this_cls_count - this_cls_traversed,
                    other_cls_count - other_cls_traversed,
                    worst_quality,
                )

                if quality <= worst_quality:
                    return -1

        quality = _calc_binary_ig(orderline, this_cls_count, other_cls_count)

        return round(quality, 12)

    @staticmethod
    @njit(fastmath=True, cache=True)
    def _merge_shapelets(
        shapelet_heap, candidate_shapelets, max_shapelets_per_class, cls_idx
    ):
        for shapelet in candidate_shapelets:
            if shapelet[5] == cls_idx and shapelet[0] > 0:
                if (
                    len(shapelet_heap) == max_shapelets_per_class
                    and shapelet[0] < shapelet_heap[0][0]
                ):
                    continue

                heapq.heappush(shapelet_heap, shapelet)

                if len(shapelet_heap) > max_shapelets_per_class:
                    heapq.heappop(shapelet_heap)

    @staticmethod
    @njit(fastmath=True, cache=True)
    def _remove_self_similar_shapelets(shapelet_heap):
        to_keep = [True] * len(shapelet_heap)

        for i in range(len(shapelet_heap)):
            if to_keep[i] is False:
                continue

            for n in range(i + 1, len(shapelet_heap)):
                if to_keep[n] and _is_self_similar(shapelet_heap[i], shapelet_heap[n]):
                    if (shapelet_heap[i][0], -shapelet_heap[i][1]) >= (
                        shapelet_heap[n][0],
                        -shapelet_heap[n][1],
                    ):
                        to_keep[n] = False
                    else:
                        to_keep[i] = False
                        break

        return to_keep

    @staticmethod
    @njit(fastmath=True, cache=True)
    def _remove_identical_shapelets(shapelets):
        to_keep = [True] * len(shapelets)

        for i in range(len(shapelets)):
            if to_keep[i] is False:
                continue

            for n in range(i + 1, len(shapelets)):
                if (
                    to_keep[n]
                    and shapelets[i][1] == shapelets[n][1]
                    and np.array_equal(shapelets[i][6], shapelets[n][6])
                ):
                    to_keep[n] = False

        return to_keep


@njit(fastmath=True, cache=True)
def _online_shapelet_distance(series, shapelet, sorted_indicies, position, length):
    subseq = series[position : position + length]

    sum = 0.0
    sum2 = 0.0
    for i in subseq:
        sum += i
        sum2 += i * i

    mean = sum / length
    std = (sum2 - mean * mean * length) / length
    if std > 0:
        subseq = (subseq - mean) / std
    else:
        subseq = np.zeros(length)

    best_dist = 0
    for i, n in zip(shapelet, subseq):
        temp = i - n
        best_dist += temp * temp

    i = 1
    traverse = [True, True]
    sums = [sum, sum]
    sums2 = [sum2, sum2]

    while traverse[0] or traverse[1]:
        for n in range(2):
            mod = -1 if n == 0 else 1
            pos = position + mod * i
            traverse[n] = pos >= 0 if n == 0 else pos <= len(series) - length

            if not traverse[n]:
                continue

            start = series[pos - n]
            end = series[pos - n + length]

            sums[n] += mod * end - mod * start
            sums2[n] += mod * end * end - mod * start * start

            mean = sums[n] / length
            std = math.sqrt((sums2[n] - mean * mean * length) / length)

            dist = 0
            use_std = std != 0
            for j in range(length):
                val = (series[pos + sorted_indicies[j]] - mean) / std if use_std else 0
                temp = shapelet[sorted_indicies[j]] - val
                dist += temp * temp

                if dist > best_dist:
                    break

            if dist < best_dist:
                best_dist = dist

        i += 1

    return best_dist if best_dist == 0 else 1 / length * best_dist


@njit(fastmath=True, cache=True)
def _calc_early_binary_ig(
    orderline,
    c1_traversed,
    c2_traversed,
    c1_to_add,
    c2_to_add,
    worst_quality,
):
    initial_ent = _binary_entropy(
        c1_traversed + c1_to_add,
        c2_traversed + c2_to_add,
    )

    total_all = c1_traversed + c2_traversed + c1_to_add + c2_to_add

    bsf_ig = 0
    # actual observations in orderline
    c1_count = 0
    c2_count = 0

    # evaluate each split point
    for split in range(len(orderline)):
        next_class = orderline[split][1]  # +1 if this class, -1 if other
        if next_class > 0:
            c1_count += 1
        else:
            c2_count += 1

        # optimistically add this class to left side first and other to right
        left_prop = (split + 1 + c1_to_add) / total_all
        ent_left = _binary_entropy(c1_count + c1_to_add, c2_count)

        # because right side must optimistically contain everything else
        right_prop = 1 - left_prop

        ent_right = _binary_entropy(
            c1_traversed - c1_count,
            c2_traversed - c2_count + c2_to_add,
        )

        ig = initial_ent - left_prop * ent_left - right_prop * ent_right
        bsf_ig = max(ig, bsf_ig)

        # now optimistically add this class to right, other to left
        left_prop = (split + 1 + c2_to_add) / total_all
        ent_left = _binary_entropy(c1_count, c2_count + c2_to_add)

        # because right side must optimistically contain everything else
        right_prop = 1 - left_prop

        ent_right = _binary_entropy(
            c1_traversed - c1_count + c1_to_add,
            c2_traversed - c2_count,
        )

        ig = initial_ent - left_prop * ent_left - right_prop * ent_right
        bsf_ig = max(ig, bsf_ig)

        if bsf_ig > worst_quality:
            return bsf_ig

    return bsf_ig


@njit(fastmath=True, cache=True)
def _calc_binary_ig(orderline, c1, c2):
    initial_ent = _binary_entropy(c1, c2)

    total_all = c1 + c2

    bsf_ig = 0
    c1_count = 0
    c2_count = 0

    # evaluate each split point
    for split in range(len(orderline)):
        next_class = orderline[split][1]  # +1 if this class, -1 if other
        if next_class > 0:
            c1_count += 1
        else:
            c2_count += 1

        left_prop = (split + 1) / total_all
        ent_left = _binary_entropy(c1_count, c2_count)

        right_prop = 1 - left_prop
        ent_right = _binary_entropy(
            c1 - c1_count,
            c2 - c2_count,
        )

        ig = initial_ent - left_prop * ent_left - right_prop * ent_right
        bsf_ig = max(ig, bsf_ig)

    return bsf_ig


@njit(fastmath=True, cache=True)
def _binary_entropy(c1, c2):
    ent = 0
    if c1 != 0:
        ent -= c1 / (c1 + c2) * np.log2(c1 / (c1 + c2))
    if c2 != 0:
        ent -= c2 / (c1 + c2) * np.log2(c2 / (c1 + c2))
    return ent


@njit(fastmath=True, cache=True)
def _is_self_similar(s1, s2):
    # not self similar if from different series or dimension
    if s1[4] == s2[4] and s1[3] == s2[3]:
        if s2[2] <= s1[2] <= s2[2] + s2[1]:
            return True
        if s1[2] <= s2[2] <= s1[2] + s1[1]:
            return True

    return False<|MERGE_RESOLUTION|>--- conflicted
+++ resolved
@@ -143,11 +143,7 @@
         "output_data_type": "Tabular",
         "capability:multivariate": True,
         "capability:unequal_length": True,
-<<<<<<< HEAD
-        "X_inner_mtype": ["np-list", "numpy3D"],
-=======
         "X_inner_type": ["np-list", "numpy3D"],
->>>>>>> 5c8b9277
         "y_inner_type": "numpy1D",
         "requires_y": True,
     }
@@ -373,11 +369,7 @@
         output = np.zeros((len(X), len(self.shapelets)))
 
         for i in range(0, len(X)):
-<<<<<<< HEAD
-            if X[i].shape[1] < self.min_series_length_:
-=======
             if X[i].shape[1] < self.max_shapelet_length_:
->>>>>>> 5c8b9277
                 raise ValueError(
                     "The shortest series in transform is smaller than "
                     "the min shapelet length, pad to min length prior to "
