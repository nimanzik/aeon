--- conflicted
+++ resolved
@@ -185,7 +185,7 @@
         self.level_bits = 0
         self.level_max = 0
 
-        super(SFA, self).__init__()
+        super().__init__()
 
     def _fit(self, X, y=None):
         """Calculate word breakpoints using MCB or IGB.
@@ -998,19 +998,12 @@
         """Convert a bag of SFA words into a string."""
         s = "{"
         for word, value in bag.items():
-<<<<<<< HEAD
-            s += "{0}: {1}, ".format(
-                self.word_list_typed(word)
-                if self._typed_dict
-                else self.word_list(word),
-=======
             s += "{}: {}, ".format(
                 (
                     self.word_list_typed(word)
                     if self._typed_dict
                     else self.word_list(word)
                 ),
->>>>>>> 810a5474
                 value,
             )
         s = s[:-2]
