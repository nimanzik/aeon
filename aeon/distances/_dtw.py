--- conflicted
+++ resolved
@@ -289,9 +289,5 @@
     """
     bounding_matrix = create_bounding_matrix(x.shape[1], y.shape[1], window)
     cost_matrix = _dtw_cost_matrix(x, y, bounding_matrix)
-<<<<<<< HEAD
-    return compute_min_return_path(cost_matrix), cost_matrix[-1, -1]
-=======
     distance = cost_matrix[-1, -1]
-    return compute_min_return_path(cost_matrix), distance
->>>>>>> 6038df99
+    return compute_min_return_path(cost_matrix), distance