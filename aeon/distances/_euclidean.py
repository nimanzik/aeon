--- conflicted
+++ resolved
@@ -28,8 +28,6 @@
     -------
     float
         Euclidean distance between x and y.
-<<<<<<< HEAD
-=======
 
     Examples
     --------
@@ -39,7 +37,6 @@
     >>> y = np.array([[1, 2, 3, 4, 5, 6, 7, 8, 9, 10]])
     >>> euclidean_distance(x, y)
     0.0
->>>>>>> 6038df99
     """
     return np.sqrt(squared_distance(x, y))
 
@@ -70,21 +67,12 @@
     """
     n_instances = X.shape[0]
     distances = np.zeros((n_instances, n_instances))
-<<<<<<< HEAD
 
     for i in range(n_instances):
         for j in range(i + 1, n_instances):
             distances[i, j] = euclidean_distance(X[i], X[j])
             distances[j, i] = distances[i, j]
 
-=======
-
-    for i in range(n_instances):
-        for j in range(i + 1, n_instances):
-            distances[i, j] = euclidean_distance(X[i], X[j])
-            distances[j, i] = distances[i, j]
-
->>>>>>> 6038df99
     return distances
 
 
