--- conflicted
+++ resolved
@@ -1,21 +1,10 @@
+from typing import Tuple, Union
+
 from numba.typed import List
-
-from typing import Tuple
 import numpy as np
 from numba import njit
 
 
-<<<<<<< HEAD
-def reshape_distance_ts(arr: np.ndarray):
-    if arr.ndim == 2:
-        return arr.reshape((1, arr.shape[0], arr.shape[1]))
-    elif arr.ndim == 1:
-        return arr.reshape((1, 1, arr.shape[0]))
-    raise ValueError("Time series must be 1D or 2D")
-
-
-=======
->>>>>>> 0e9e0f91
 @njit(cache=True, fastmath=True)
 def reshape_pairwise_to_multiple(
         x: np.ndarray, y: np.ndarray
@@ -25,15 +14,15 @@
     Parameters
     ----------
     x: np.ndarray, of shape (n_instances, n_channels, n_timepoints) or
-            (n_instances, n_timepoints) or (n_timepoints,)
+            (n_instances, n_timepoints) or (n_timepoints,) or List[np.ndarray]
         A collection of time series instances.
     y: np.ndarray, of shape (m_instances, m_channels, m_timepoints) or
-            (m_instances, m_timepoints) or (m_timepoints,)
+            (m_instances, m_timepoints) or (m_timepoints,) or List[np.ndarray]
         A collection of time series instances.
 
     Returns
     -------
-    np.ndarray,
+    np.ndarray
         Reshaped x.
     np.ndarray
         Reshaped y.
@@ -74,36 +63,43 @@
 
 
 @njit(cache=True, fastmath=True)
-def reshape_pairwise_np_list(np_list: List[np.ndarray]):
-    """Reshape a np.ndarray np-list to a 2d np.ndarray np-list.
+def reshape_pairwise_1d_np_list(np_list: List[np.ndarray]):
+    new_arr = List()
+    for item in np_list:
+        new_arr.append(item.reshape((1, item.shape[0])))
+    return new_arr
 
-    Parameters
-    ----------
-    np_list : numba.typed.List[np.ndarray]
-        A list of np.ndarrays (which can be different lengths).
 
-    Returns
-    -------
-    new_arr : numba.typed.List[np.ndarray], where the np.ndarrays are of shape (1, n_i).
-        A list of 2d np.ndarrays (which can be different lengths)
-
-    Examples
-    --------
-    >>> from aeon.distances._utils import reshape_pairwise_np_list
-    >>> np_list_1d = List([np.array([1, 2, 3]), np.array([4, 5, 6, 7])])
-    >>> reshape_pairwise_np_list(np_list_1d)
-    ListType[array(int64, 2d, C)]([[[1 2 3]], [[4 5 6 7]]])
-    """
-    if np_list[0].ndim == 2:
-        return np_list
-    elif np_list[0].ndim == 1:
-        new_arr = List()
-        for item in np_list:
-            new_arr.append(item.reshape((1, item.shape[0])))
-        return new_arr
-    elif np_list[0].ndim == 0:
-        new_arr = List()
-        for item in np_list:
-            new_arr.append(item.reshape((1, item.shape[0])))
-    else:
-        raise ValueError("x and y must be 1D, 2D, or 3D arrays")+@njit(cache=True, fastmath=True)
+def reshape_pairwise_to_multiple_np_list(
+        x: List[np.ndarray], y: List[np.ndarray]
+) -> Tuple[np.ndarray, np.ndarray]:
+    x_dims = x[0].ndim
+    y_dims = y[0].ndim
+    if x_dims == y_dims:
+        if y_dims == 2 and x_dims == 2:
+            return x, y
+        if y_dims == 1 and x_dims == 1:
+            _x = reshape_pairwise_1d_np_list(x)
+            _y = reshape_pairwise_1d_np_list(y)
+            return _x, _y
+        if y_dims == 0 and x_dims == 0:
+            _x = List(np.array([[x]]))
+            _y = List(np.array([[y]]))
+            return _x, _y
+        raise ValueError("x and y must be 1D, 2D, or 3D arrays")
+    if x_dims == 2 and y_dims == 1:
+        _y = reshape_pairwise_1d_np_list(y)
+        return x, _y
+    if y_dims == 2 and x_dims == 1:
+        _x = reshape_pairwise_1d_np_list(x)
+        return _x, y
+    if x_dims == 1 and y_dims == 0:
+        _x = reshape_pairwise_1d_np_list(x)
+        _y = List(np.array([[y]]))
+        return _x, _y
+    if y_dims == 1 and x_dims == 0:
+        _y = reshape_pairwise_1d_np_list(y)
+        _x = List(np.array([[x]]))
+        return _x, _y
+    raise ValueError("x and y must be 2D or 3D arrays")