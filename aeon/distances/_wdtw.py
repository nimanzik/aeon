# -*- coding: utf-8 -*-
__author__ = ["chrisholder"]

from typing import List, Tuple

import numpy as np
from numba import njit

from aeon.distances._alignment_paths import compute_min_return_path
from aeon.distances._bounding_matrix import create_bounding_matrix
from aeon.distances._squared import univariate_squared_distance


@njit(cache=True, fastmath=True)
def wdtw_distance(
    x: np.ndarray, y: np.ndarray, window: float = None, g: float = 0.05
) -> float:
    """Compute the wdtw distance between two time series.

    First proposed in [1]_, WDTW adds a  adds a multiplicative weight penalty based on
    the warping distance. This means that time series with lower phase difference have
    a smaller weight imposed (i.e less penalty imposed) and time series with larger
    phase difference have a larger weight imposed (i.e. larger penalty imposed).

    Formally this can be described as:

    .. math::
        d_{w}(x_{i}, y_{j}) = ||w_{|i-j|}(x_{i} - y_{j})||

    Where d_w is the distance with a the weight applied to it for points i, j, where
    w(|i-j|) is a positive weight between the two points x_i and y_j.

    Parameters
    ----------
    x: np.ndarray (n_channels, n_timepoints)
        First time series.
    y: np.ndarray (n_channels, n_timepoints)
        Second time series.
    window: float, defaults=None
        The window to use for the bounding matrix. If None, no bounding matrix
        is used.
    g: float, defaults=0.05
        Constant that controls the level of penalisation for the points with larger
        phase difference. Default is 0.05.

    Returns
    -------
    float
        wdtw distance between x and y.

    Examples
    --------
    >>> import numpy as np
    >>> from aeon.distances import wdtw_distance
    >>> x = np.array([[1, 2, 3, 4, 5, 6, 7, 8, 9, 10]])
    >>> y = np.array([[1, 2, 3, 4, 5, 6, 7, 8, 9, 10]])
    >>> wdtw_distance(x, y)
    0.0

    References
    ----------
    .. [1] Young-Seon Jeong, Myong K. Jeong, Olufemi A. Omitaomu, Weighted dynamic time
    warping for time series classification, Pattern Recognition, Volume 44, Issue 9,
    2011, Pages 2231-2240, ISSN 0031-3203, https://doi.org/10.1016/j.patcog.2010.09.022.
    """
    bounding_matrix = create_bounding_matrix(x.shape[1], y.shape[1], window)
    return _wdtw_distance(x, y, bounding_matrix, g)


@njit(cache=True, fastmath=True)
def wdtw_cost_matrix(
    x: np.ndarray, y: np.ndarray, window: float = None, g: float = 0.05
) -> np.ndarray:
    """Compute the wdtw cost matrix between two time series.

    Parameters
    ----------
    x: np.ndarray (n_channels, n_timepoints)
        First time series.
    y: np.ndarray (n_channels, n_timepoints)
        Second time series.
    window: float, defaults=None
        The window to use for the bounding matrix. If None, no bounding matrix
        is used.
    g: float, defaults=0.05
        Constant that controls the level of penalisation for the points with larger
        phase difference. Default is 0.05.

    Returns
    -------
    np.ndarray (n_timepoints_x, n_timepoints_y)
        wdtw cost matrix between x and y.

    Examples
    --------
    >>> import numpy as np
    >>> from aeon.distances import wdtw_cost_matrix
    >>> x = np.array([[1, 2, 3, 4, 5, 6, 7, 8, 9, 10]])
    >>> y = np.array([[1, 2, 3, 4, 5, 6, 7, 8, 9, 10]])
    >>> wdtw_cost_matrix(x, y)
    array([[  0.        ,   0.450166  ,   2.30044662,   6.57563393,
             14.37567559,  26.87567559,  45.32558186,  71.04956205,
            105.44507215, 149.98162593],
           [  0.450166  ,   0.        ,   0.450166  ,   2.30044662,
              6.57563393,  14.37567559,  26.87567559,  45.32558186,
             71.04956205, 105.44507215],
           [  2.30044662,   0.450166  ,   0.        ,   0.450166  ,
              2.30044662,   6.57563393,  14.37567559,  26.87567559,
             45.32558186,  71.04956205],
           [  6.57563393,   2.30044662,   0.450166  ,   0.        ,
              0.450166  ,   2.30044662,   6.57563393,  14.37567559,
             26.87567559,  45.32558186],
           [ 14.37567559,   6.57563393,   2.30044662,   0.450166  ,
              0.        ,   0.450166  ,   2.30044662,   6.57563393,
             14.37567559,  26.87567559],
           [ 26.87567559,  14.37567559,   6.57563393,   2.30044662,
              0.450166  ,   0.        ,   0.450166  ,   2.30044662,
              6.57563393,  14.37567559],
           [ 45.32558186,  26.87567559,  14.37567559,   6.57563393,
              2.30044662,   0.450166  ,   0.        ,   0.450166  ,
              2.30044662,   6.57563393],
           [ 71.04956205,  45.32558186,  26.87567559,  14.37567559,
              6.57563393,   2.30044662,   0.450166  ,   0.        ,
              0.450166  ,   2.30044662],
           [105.44507215,  71.04956205,  45.32558186,  26.87567559,
             14.37567559,   6.57563393,   2.30044662,   0.450166  ,
              0.        ,   0.450166  ],
           [149.98162593, 105.44507215,  71.04956205,  45.32558186,
             26.87567559,  14.37567559,   6.57563393,   2.30044662,
              0.450166  ,   0.        ]])
    """
    bounding_matrix = create_bounding_matrix(x.shape[1], y.shape[1], window)
    return _wdtw_cost_matrix(x, y, bounding_matrix, g)


@njit(cache=True, fastmath=True)
def _wdtw_distance(
    x: np.ndarray, y: np.ndarray, bounding_matrix: np.ndarray, g: float
) -> float:
    return _wdtw_cost_matrix(x, y, bounding_matrix, g)[x.shape[1] - 1, y.shape[1] - 1]


@njit(cache=True, fastmath=True)
def _wdtw_cost_matrix(
    x: np.ndarray, y: np.ndarray, bounding_matrix: np.ndarray, g: float
) -> np.ndarray:
    x_size = x.shape[1]
    y_size = y.shape[1]
    cost_matrix = np.full((x_size + 1, y_size + 1), np.inf)
    cost_matrix[0, 0] = 0.0

    weight_vector = np.array(
        [1 / (1 + np.exp(-g * (i - x_size / 2))) for i in range(0, x_size)]
    )

    for i in range(x_size):
        for j in range(y_size):
            if bounding_matrix[i, j]:
                cost_matrix[i + 1, j + 1] = univariate_squared_distance(
                    x[:, i], y[:, j]
                ) * weight_vector[abs(i - j)] + min(
                    cost_matrix[i, j + 1],
                    cost_matrix[i + 1, j],
                    cost_matrix[i, j],
                )

    return cost_matrix[1:, 1:]


@njit(cache=True, fastmath=True)
def wdtw_pairwise_distance(
    X: np.ndarray, window: float = None, g: float = 0.05
) -> np.ndarray:
    """Compute the wdtw pairwise distance between a set of time series.

    Parameters
    ----------
    X: np.ndarray (n_instances, n_channels, n_timepoints)
        A collection of time series instances.
    window: float, default=None
        The window to use for the bounding matrix. If None, no bounding matrix
        is used.
    g: float, defaults=0.05
        Constant that controls the level of penalisation for the points with larger
        phase difference. Default is 0.05.

    Returns
    -------
    np.ndarray (n_instances, n_instances)
        wdtw pairwise matrix between the instances of X.

    Examples
    --------
    >>> import numpy as np
    >>> from aeon.distances import wdtw_pairwise_distance
    >>> X = np.array([[[1, 2, 3, 4]],[[4, 5, 6, 3]], [[7, 8, 9, 3]]])
    >>> wdtw_pairwise_distance(X)
    array([[ 0.        ,  9.65022895, 51.77726856],
           [ 9.65022895,  0.        , 12.45039545],
           [51.77726856, 12.45039545,  0.        ]])
    """
    n_instances = X.shape[0]
    distances = np.zeros((n_instances, n_instances))
    bounding_matrix = create_bounding_matrix(X.shape[2], X.shape[2], window)

    for i in range(n_instances):
        for j in range(i + 1, n_instances):
            distances[i, j] = _wdtw_distance(X[i], X[j], bounding_matrix, g)
            distances[j, i] = distances[i, j]

    return distances


@njit(cache=True, fastmath=True)
def wdtw_from_single_to_multiple_distance(
    x: np.ndarray, y: np.ndarray, window: float = None, g: float = 0.05
) -> np.ndarray:
    """Compute the wdtw distance between a single time series and multiple.

    Parameters
    ----------
    x: np.ndarray (n_channels, n_timepoints)
        Single time series.
    y: np.ndarray (n_instances, n_channels, n_timepoints)
        A collection of time series instances.
    window: float, default=None
        The window to use for the bounding matrix. If None, no bounding matrix
        is used.
    g: float, defaults=0.05
        Constant that controls the level of penalisation for the points with larger
        phase difference. Default is 0.05.

    Returns
    -------
    np.ndarray (n_instances)
        wdtw distance between the collection of instances in y and the time series x.

    Examples
    --------
    >>> import numpy as np
    >>> from aeon.distances import wdtw_from_single_to_multiple_distance
    >>> x = np.array([[1, 2, 3, 6]])
    >>> y = np.array([[[1, 2, 3, 4]],[[4, 5, 6, 3]], [[7, 8, 9, 3]]])
    >>> wdtw_from_single_to_multiple_distance(x, y)
    array([ 1.90008325, 11.50038504, 47.95102508])
    """
    n_instances = y.shape[0]
    distances = np.zeros(n_instances)
    bounding_matrix = create_bounding_matrix(x.shape[1], y.shape[2], window)

    for i in range(n_instances):
        distances[i] = _wdtw_distance(x, y[i], bounding_matrix, g)

    return distances


@njit(cache=True, fastmath=True)
def wdtw_from_multiple_to_multiple_distance(
    x: np.ndarray, y: np.ndarray, window: float = None, g: float = 0.05
) -> np.ndarray:
    """Compute the wdtw distance between two sets of time series.

    If x and y are the same then you should use wdtw_pairwise_distance.

    Parameters
    ----------
    x: np.ndarray (n_instances, n_channels, n_timepoints)
        A collection of time series instances.
    y: np.ndarray (m_instances, n_channels, n_timepoints)
        A collection of time series instances.
    window: float, default=None
        The window to use for the bounding matrix. If None, no bounding matrix
        is used.
    g: float, defaults=0.05
        Constant that controls the level of penalisation for the points with larger
        phase difference. Default is 0.05.

    Returns
    -------
    np.ndarray (n_instances, m_instances)
        wdtw distance between two collections of time series, x and y.

    Examples
    --------
    >>> import numpy as np
    >>> from aeon.distances import wdtw_from_multiple_to_multiple_distance
    >>> x = np.array([[[1, 2, 3, 3]],[[4, 5, 6, 9]], [[7, 8, 9, 22]]])
    >>> y = np.array([[[11, 12, 13, 2]],[[14, 15, 16, 1]], [[17, 18, 19, 10]]])
    >>> wdtw_from_multiple_to_multiple_distance(x, y)
    array([[142.98126457, 242.7356352 , 388.09200383],
           [ 88.90217501, 172.90757576, 241.31057276],
           [212.80932401, 279.31223776, 199.26802346]])
    """
    n_instances = x.shape[0]
    m_instances = y.shape[0]
    distances = np.zeros((n_instances, m_instances))
    bounding_matrix = create_bounding_matrix(x.shape[2], y.shape[2], window)

    for i in range(n_instances):
        for j in range(m_instances):
            distances[i, j] = _wdtw_distance(x[i], y[j], bounding_matrix, g)
    return distances


@njit(cache=True, fastmath=True)
def wdtw_alignment_path(
    x: np.ndarray, y: np.ndarray, window: float = None, g: float = 0.05
) -> Tuple[List[Tuple[int, int]], float]:
    """Compute the wdtw alignment path between two time series.

    Parameters
    ----------
    x: np.ndarray (n_channels, n_timepoints)
        First time series.
    y: np.ndarray (n_channels, n_timepoints)
        Second time series.
    window: float, default=None
        The window to use for the bounding matrix. If None, no bounding matrix
        is used.
    g: float, defaults=0.05
        Constant that controls the level of penalisation for the points with larger
        phase difference. Default is 0.05.

    Returns
    -------
    List[Tuple[int, int]]
        The alignment path between the two time series where each element is a tuple
        of the index in x and the index in y that have the best alignment according
        to the cost matrix.
    float
        The wdtw distance betweeen the two time series.

    Examples
    --------
    >>> import numpy as np
    >>> from aeon.distances import wdtw_alignment_path
    >>> x = np.array([[1, 2, 3, 6]])
    >>> y = np.array([[1, 2, 3, 4]])
    >>> wdtw_alignment_path(x, y)
    ([(0, 0), (1, 1), (2, 2), (3, 3)], 1.90008325008424)
    """
    bounding_matrix = create_bounding_matrix(x.shape[1], y.shape[1], window)
    cost_matrix = _wdtw_cost_matrix(x, y, bounding_matrix, g)
<<<<<<< HEAD
    return compute_min_return_path(cost_matrix), cost_matrix[-1, -1]
=======
    distance = cost_matrix[-1, -1]
    return compute_min_return_path(cost_matrix), distance
>>>>>>> 6038df99
<|MERGE_RESOLUTION|>--- conflicted
+++ resolved
@@ -341,9 +341,5 @@
     """
     bounding_matrix = create_bounding_matrix(x.shape[1], y.shape[1], window)
     cost_matrix = _wdtw_cost_matrix(x, y, bounding_matrix, g)
-<<<<<<< HEAD
-    return compute_min_return_path(cost_matrix), cost_matrix[-1, -1]
-=======
     distance = cost_matrix[-1, -1]
-    return compute_min_return_path(cost_matrix), distance
->>>>>>> 6038df99
+    return compute_min_return_path(cost_matrix), distance