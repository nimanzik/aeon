--- conflicted
+++ resolved
@@ -43,15 +43,8 @@
 
 @pytest.mark.parametrize("dist", DISTANCES)
 def test_support_vector_machine(dist):
-<<<<<<< HEAD
-    """Test all distances work with DBSCAN."""
-    X, y = make_example_3d_numpy(
-        n_cases=5, n_channels=1, n_timepoints=10, return_y=True
-    )
-=======
-    """Test all distances work with DBSCAN"""
+    """Test all distances work with SVM in a pipeline."""
     X, y = make_example_3d_numpy(n_cases=5, n_channels=1, n_timepoints=10)
->>>>>>> f18f0422
     pairwise = dist["pairwise_distance"]
     ft = FunctionTransformer(pairwise)
     pipe = Pipeline(steps=[("FunctionTransformer", ft), ("SVM", SVC())])
@@ -62,7 +55,7 @@
 
 @pytest.mark.parametrize("dist", DISTANCES)
 def test_clusterer(dist):
-    """Test all distances work with SVM in a pipeline."""
+    """Test all distances work with DBSCAN."""
     X = make_example_3d_numpy(n_cases=5, n_channels=1, n_timepoints=10, return_y=False)
     db = DBSCAN(metric="precomputed", eps=2.5)
     preds = db.fit_predict(dist["pairwise_distance"](X))
