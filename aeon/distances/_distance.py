# -*- coding: utf-8 -*-
__author__ = ["chrisholder", "TonyBagnall"]

from typing import Any, Callable, Union

import numpy as np
from numba import njit

from aeon.distances._ddtw import (
    average_of_slope,
    ddtw_alignment_path,
    ddtw_distance,
    ddtw_pairwise_distance,
)
from aeon.distances._dtw import dtw_alignment_path, dtw_distance, dtw_pairwise_distance
from aeon.distances._edr import _EdrDistance
from aeon.distances._erp import _ErpDistance
from aeon.distances._euclidean import euclidean_distance, euclidean_pairwise_distance
from aeon.distances._lcss import _LcssDistance
from aeon.distances._msm import _MsmDistance
from aeon.distances._numba_utils import (
    _compute_pairwise_distance,
    _make_3d_series,
    _numba_to_timeseries,
    to_numba_timeseries,
)
from aeon.distances._resolve_metric import (
    _resolve_dist_instance,
    _resolve_metric_to_factory,
)
from aeon.distances._squared import squared_distance, squared_pairwise_distance
from aeon.distances._twe import _TweDistance
from aeon.distances._wddtw import _WddtwDistance
from aeon.distances._wdtw import (
    wdtw_alignment_path,
    wdtw_distance,
    wdtw_from_multiple_to_multiple_distance,
)
from aeon.distances.base import (
    AlignmentPathReturn,
    DistanceAlignmentPathCallable,
    DistanceCallable,
    MetricInfo,
    NumbaDistance,
)


def erp_distance(
    x: np.ndarray,
    y: np.ndarray,
    window: Union[float, None] = None,
    g: float = 0.0,
    **kwargs: Any,
) -> float:
    """Compute the Edit distance for real penalty (ERP) distance between two series.

    ERP, first proposed in [1]_, attempts align time series
    by better considering how indexes are carried forward through the cost matrix.
    Usually in the dtw cost matrix, if an alignment can't be found the previous value
    is carried forward. Erp instead proposes the idea of gaps or sequences of points
    that have no matches. These gaps are then punished based on their distance from 'g'.

    Parameters
    ----------
    x: np.ndarray (1d or 2d array)
        First time series.
    y: np.ndarray (1d or 2d array)
        Second time series.
    window: float, defaults = None
        Float that is the radius of the sakoe chiba window (if using Sakoe-Chiba
        lower bounding). Value must be between 0. and 1.
    g: float, defaults = 0.
        The reference value to penalise gaps.
    kwargs: Any
        Extra kwargs.

    Returns
    -------
    float
        ERP distance between x and y.

    Raises
    ------
    ValueError
        If the sakoe_chiba_window_radius is not a float.
        If the value of x or y provided is not a numpy array.
        If the value of x or y has more than 3 dimensions.
        If a metric string provided, and is not a defined valid string.
        If a metric object (instance of class) is provided and doesn't inherit from
        NumbaDistance.
        If the metric type cannot be determined
        If g is not a float.

    Examples
    --------
    >>> x_1d = np.array([1, 2, 3, 4])  # 1d array
    >>> y_1d = np.array([5, 6, 7, 8])  # 1d array
    >>> erp_distance(x_1d, y_1d)
    16.0

    >>> x_2d = np.array([[1, 2, 3, 4], [5, 6, 7, 8]])  # 2d array
    >>> y_2d = np.array([[9, 10, 11, 12], [13, 14, 15, 16]])  # 2d array
    >>> erp_distance(x_2d, y_2d)
    45.254833995939045

    References
    ----------
    .. [1] Lei Chen and Raymond Ng. 2004. On the marriage of Lp-norms and edit distance.
    In Proceedings of the Thirtieth international conference on Very large data bases
     - Volume 30 (VLDB '04). VLDB Endowment, 792–803.
    """
    format_kwargs = {
        "window": window,
        "g": g,
    }
    format_kwargs = {**format_kwargs, **kwargs}

    return distance(x, y, metric="erp", **format_kwargs)


def edr_distance(
    x: np.ndarray,
    y: np.ndarray,
    window: Union[float, None] = None,
    epsilon: float = None,
    **kwargs: Any,
) -> float:
    """Compute the Edit distance for real sequences (EDR) between two series.

    EDR computes the minimum number of elements (as a percentage) that must be removed
    from x and y so that the sum of the distance between the remaining signal elements
    lies within the tolerance (epsilon). EDR was originally proposed in [1]_.

    The value returned will be between 0 and 1 per time series. The value will
    represent as a percentage of elements that must be removed for the time series to
    be an exact match.

    Parameters
    ----------
    x: np.ndarray (1d or 2d array)
        First time series.
    y: np.ndarray (1d or 2d array)
        Second time series.
    window: float, defaults = None
        Float that is the radius of the sakoe chiba window (if using Sakoe-Chiba
        lower bounding). Value must be between 0. and 1.
    epsilon : float, defaults = None
        Matching threshold to determine if two subsequences are considered close
        enough to be considered 'common'. If not specified as per the original paper
        epsilon is set to a quarter of the maximum standard deviation.
    kwargs: Any
        Extra kwargs.

    Returns
    -------
    float
        Edr distance between the x and y. The value will be between 0.0 and 1.0
        where 0.0 is an exact match between time series (i.e. they are the same) and
        1.0 where there are no matching subsequences.

    Raises
    ------
    ValueError
        If the sakoe_chiba_window_radius is not a float.
        If the value of x or y provided is not a numpy array.
        If the value of x or y has more than 3 dimensions.
        If a metric string provided, and is not a defined valid string.
        If a metric object (instance of class) is provided and doesn't inherit from
        NumbaDistance.
        If the metric type cannot be determined

    Examples
    --------
    >>> x_1d = np.array([1, 2, 3, 4])  # 1d array
    >>> y_1d = np.array([5, 6, 7, 8])  # 1d array
    >>> edr_distance(x_1d, y_1d)
    1.0

    >>> x_2d = np.array([[1, 2, 3, 4], [5, 6, 7, 8]])  # 2d array
    >>> y_2d = np.array([[9, 10, 11, 12], [13, 14, 15, 16]])  # 2d array
    >>> edr_distance(x_2d, y_2d)
    1.0

    References
    ----------
    .. [1] Lei Chen, M. Tamer Özsu, and Vincent Oria. 2005. Robust and fast similarity
    search for moving object trajectories. In Proceedings of the 2005 ACM SIGMOD
    international conference on Management of data (SIGMOD '05). Association for
    Computing Machinery, New York, NY, USA, 491–502.
    DOI:https://doi.org/10.1145/1066157.1066213
    """
    format_kwargs = {
        "window": window,
        "epsilon": epsilon,
    }
    format_kwargs = {**format_kwargs, **kwargs}

    return distance(x, y, metric="edr", **format_kwargs)


def lcss_distance(
    x: np.ndarray,
    y: np.ndarray,
    window: Union[float, None] = None,
    epsilon: float = 1.0,
    **kwargs: Any,
) -> float:
    """Compute the longest common subsequence (LCSS) score between two time series.

    LCSS attempts to find the longest common sequence between two time series and
    returns a value that is the percentage that longest common sequence assumes.
    Originally present in [1]_, LCSS is computed by matching indexes that are
    similar up until a defined threshold (epsilon).

    The value returned will be between 0.0 and 1.0, where 0.0 means the two time series
    are exactly the same and 1.0 means they are complete opposites.

    Parameters
    ----------
    x: np.ndarray (1d or 2d array)
        First time series.
    y: np.ndarray (1d or 2d array)
        Second time series.
    window: float, defaults = None
        Float that is the radius of the sakoe chiba window (if using Sakoe-Chiba
        lower bounding). Value must be between 0. and 1.
    epsilon : float, defaults = 1.
        Matching threshold to determine if two subsequences are considered close
        enough to be considered 'common'.
    kwargs: Any
        Extra kwargs.

    Returns
    -------
    float
        Lcss distance between x and y. The value returned will be between 0.0 and 1.0,
        where 0.0 means the two time series are exactly the same and 1.0 means they
        are complete opposites.

    Raises
    ------
    ValueError
        If the sakoe_chiba_window_radius is not a float.
        If the value of x or y provided is not a numpy array.
        If the value of x or y has more than 2 dimensions.
        If a metric string provided, and is not a defined valid string.
        If a metric object (instance of class) is provided and doesn't inherit from
        NumbaDistance.
        If the metric type cannot be determined

    References
    ----------
    .. [1] M. Vlachos, D. Gunopoulos, and G. Kollios. 2002. "Discovering
        Similar Multidimensional Trajectories", In Proceedings of the
        18th International Conference on Data Engineering (ICDE '02).
        IEEE Computer Society, USA, 673.
    """
    format_kwargs = {
        "window": window,
        "epsilon": epsilon,
    }
    format_kwargs = {**format_kwargs, **kwargs}

    return distance(x, y, metric="lcss", **format_kwargs)


def wddtw_distance(
    x: np.ndarray,
    y: np.ndarray,
    window: Union[float, None] = None,
    compute_derivative=average_of_slope,
    g: float = 0.0,
    **kwargs: Any,
) -> float:
    r"""Compute the weighted derivative dynamic time warping (WDDTW) distance.

    WDDTW was first proposed in [1]_ as an extension of DDTW. By adding a weight
    to the derivative it means the alignment isn't only considering the shape of the
    time series, but also the phase.

    Formally the derivative is calculated as:

    .. math::
        D_{x}[q] = \frac{{}(q_{i} - q_{i-1} + ((q_{i+1} - q_{i-1}/2)}{2}

    Therefore a weighted derivative can be calculated using D (the derivative) as:

    .. math::
        d_{w}(x_{i}, y_{j}) = ||w_{|i-j|}(D_{x_{i}} - D_{y_{j}})||

    Parameters
    ----------
    x: np.ndarray (1d or 2d array)
        First time series.
    y: np.ndarray (1d or 2d array)
        Second time series.
    window: float, defaults = None
        Float that is the radius of the sakoe chiba window (if using Sakoe-Chiba
        lower bounding). Value must be between 0. and 1.
    compute_derivative: Callable[[np.ndarray], np.ndarray],
                            defaults = average slope difference
        Callable that computes the derivative. If none is provided the average of the
        slope between two points used.
    g: float, defaults = 0.
        Constant that controls the curvature (slope) of the function; that is, g
        controls the level of penalisation for the points with larger phase
        difference.
    kwargs: Any
        Extra kwargs.

    Returns
    -------
    float
        Wddtw distance between x and y.

    Raises
    ------
    ValueError
        If the sakoe_chiba_window_radius is not float.
        If the value of x or y provided is not a numpy array.
        If the value of x or y has more than 2 dimensions.
        If a metric string provided, and is not a defined valid string.
        If a metric object (instance of class) is provided and doesn't inherit from
        NumbaDistance.
        If the metric type cannot be determined
        If the compute derivative callable is not no_python compiled.
        If the value of g is not a float

    Examples
    --------
    >>> x_1d = np.array([1, 2, 3, 4])  # 1d array
    >>> y_1d = np.array([5, 6, 7, 8])  # 1d array
    >>> wddtw_distance(x_1d, y_1d)
    0.0

    >>> x_2d = np.array([[1, 2, 3, 4], [5, 6, 7, 8]])  # 2d array
    >>> y_2d = np.array([[9, 10, 11, 12], [13, 14, 15, 16]])  # 2d array
    >>> wddtw_distance(x_2d, y_2d)
    0.0

    References
    ----------
    .. [1] Young-Seon Jeong, Myong K. Jeong, Olufemi A. Omitaomu, Weighted dynamic time
    warping for time series classification, Pattern Recognition, Volume 44, Issue 9,
    2011, Pages 2231-2240, ISSN 0031-3203, https://doi.org/10.1016/j.patcog.2010.09.022.
    """
    format_kwargs = {
        "window": window,
        "compute_derivative": compute_derivative,
        "g": g,
    }
    format_kwargs = {**format_kwargs, **kwargs}

    return distance(x, y, metric="wddtw", **format_kwargs)


def msm_distance(
    x: np.ndarray,
    y: np.ndarray,
    c: float = 1.0,
    window: float = None,
    **kwargs: dict,
) -> float:
    """Compute the move-split-merge distance.

    This metric uses as building blocks three fundamental operations: Move, Split,
    and Merge. A Move operation changes the value of a single element, a Split
    operation converts a single element into two consecutive elements, and a Merge
    operation merges two consecutive elements into one. Each operation has an
    associated cost, and the MSM distance between two time series is defined to be
    the cost of the cheapest sequence of operations that transforms the first time
    series into the second one.

    Parameters
    ----------
    x: np.ndarray (1d or 2d array)
        First time series.
    y: np.ndarray (1d or 2d array)
        Second time series.
    c: float, default = 1.0
        Cost for split or merge operation.
    window: Float, defaults = None
        Float that is the radius of the sakoe chiba window (if using Sakoe-Chiba
        lower bounding). Must be between 0 and 1.
    kwargs: any
        extra kwargs.

    Returns
    -------
    float
        Msm distance between x and y.

    Raises
    ------
    ValueError
        If the value of x or y provided is not a numpy array.
        If the value of x or y has more than 2 dimensions.
        If a metric string provided, and is not a defined valid string.
        If a metric object (instance of class) is provided and doesn't inherit from
        NumbaDistance.
        If a resolved metric is not no_python compiled.
        If the metric type cannot be determined
    References
    ----------
    .. [1]A.  Stefan,  V.  Athitsos,  and  G.  Das.   The  Move-Split-Merge  metric
    for time  series. IEEE  Transactions  on  Knowledge  and  Data  Engineering,
    25(6):1425–1438, 2013.
    """
    format_kwargs = {
        "c": c,
        "window": window,
    }
    format_kwargs = {**format_kwargs, **kwargs}

    return distance(x, y, metric="msm", **format_kwargs)


def twe_distance(
    x: np.ndarray,
    y: np.ndarray,
    window: Union[float, None] = None,
    lmbda: float = 1.0,
    nu: float = 0.001,
    p: int = 2,
    **kwargs: Any,
) -> float:
    """Time Warp Edit (TWE) distance between two time series.

    The Time Warp Edit (TWE) distance is a distance measure for discrete time series
    matching with time 'elasticity'. In comparison to other distance measures, (e.g.
    DTW (Dynamic Time Warping) or LCS (Longest Common Subsequence Problem)), TWE is a
    metric. Its computational time complexity is O(n^2), but can be drastically reduced
    in some specific situation by using a corridor to reduce the search space. Its
    memory space complexity can be reduced to O(n). It was first proposed in [1].

    Parameters
    ----------
    x: np.ndarray (1d or 2d array)
        First time series.
    y: np.ndarray (1d or 2d array)
        Second time series.
    window: float, defaults = None
        Float that is the radius of the sakoe chiba window (if using Sakoe-Chiba
        lower bounding). Value must be between 0. and 1.
    lmbda: float, defaults = 1.0
        A constant penalty that punishes the editing efforts. Must be >= 1.0.
    nu: float, defaults = 0.001
        A non-negative constant which characterizes the stiffness of the elastic
        twe measure. Must be > 0.
    p: int, defaults = 2
        Order of the p-norm for local cost.
    kwargs: Any
        Extra kwargs.

    Returns
    -------
    float
        Dtw distance between x and y.

    Raises
    ------
    ValueError
        If the sakoe_chiba_window_radius is not a float.
        If the value of x or y provided is not a numpy array.
        If the value of x or y has more than 2 dimensions.
        If a metric string provided, and is not a defined valid string.
        If a metric object (instance of class) is provided and doesn't inherit from
        NumbaDistance.
        If a resolved metric is not no_python compiled.
        If the metric type cannot be determined

    Examples
    --------
    >>> import numpy as np
    >>> x_1d = np.array([1, 2, 3, 4])  # 1d array
    >>> y_1d = np.array([5, 6, 7, 8])  # 1d array
    >>> twe_distance(x_1d, y_1d)
    28.0

    >>> x_2d = np.array([[1, 2, 3, 4], [5, 6, 7, 8]])  # 2d array
    >>> y_2d = np.array([[9, 10, 11, 12], [13, 14, 15, 16]])  # 2d array
    >>> twe_distance(x_2d, y_2d)
    78.37353236814714

    References
    ----------
    .. [1] Marteau, P.; F. (2009). "Time Warp Edit Distance with Stiffness Adjustment
    for Time Series Matching". IEEE Transactions on Pattern Analysis and Machine
    Intelligence. 31 (2): 306–318.
    """
    format_kwargs = {
        "window": window,
        "lmbda": lmbda,
        "nu": nu,
        "p": p,
    }
    format_kwargs = {**format_kwargs, **kwargs}

    return distance(x, y, metric="twe", **format_kwargs)


def wddtw_alignment_path(
    x: np.ndarray,
    y: np.ndarray,
    return_cost_matrix: bool = False,
    window: Union[float, None] = None,
    compute_derivative=average_of_slope,
    g: float = 0.0,
    **kwargs: Any,
) -> AlignmentPathReturn:
    r"""Compute the weighted derivative dynamic time warping (WDDTW) alignment path.

    WDDTW was first proposed in [1]_ as an extension of DDTW. By adding a weight
    to the derivative it means the alignment isn't only considering the shape of the
    time series, but also the phase.

    Formally the derivative is calculated as:

    .. math::
        D_{x}[q] = \frac{{}(q_{i} - q_{i-1} + ((q_{i+1} - q_{i-1}/2)}{2}

    Therefore a weighted derivative can be calculated using D (the derivative) as:

    .. math::
        d_{w}(x_{i}, y_{j}) = ||w_{|i-j|}(D_{x_{i}} - D_{y_{j}})||

    Parameters
    ----------
    x: np.ndarray (1d or 2d array)
        First time series.
    y: np.ndarray (1d or 2d array)
        Second time series.
    return_cost_matrix: bool, defaults = False
        Boolean that when true will also return the cost matrix.
    window: float, defaults = None
        Float that is the radius of the sakoe chiba window (if using Sakoe-Chiba
        lower bounding). Value must be between 0. and 1.
    compute_derivative: Callable[[np.ndarray], np.ndarray],
                            defaults = average slope difference
        Callable that computes the derivative. If none is provided the average of the
        slope between two points used.
    g: float, defaults = 0.
        Constant that controls the curvature (slope) of the function; that is, g
        controls the level of penalisation for the points with larger phase
        difference.
    kwargs: Any
        Extra kwargs.

    Returns
    -------
    list[tuple]
        List of tuples containing the wddtw alignment path.
    float
        Wddtw distance between x and y.
    np.ndarray (of shape (len(x), len(y)).
        Optional return only given if return_cost_matrix = True.
        Cost matrix used to compute the distance.

    Raises
    ------
    ValueError
        If the sakoe_chiba_window_radius is not float.
        If the value of x or y provided is not a numpy array.
        If the value of x or y has more than 2 dimensions.
        If a metric string provided, and is not a defined valid string.
        If a metric object (instance of class) is provided and doesn't inherit from
        NumbaDistance.
        If the metric type cannot be determined
        If the compute derivative callable is not no_python compiled.
        If the value of g is not a float

    References
    ----------
    .. [1] Young-Seon Jeong, Myong K. Jeong, Olufemi A. Omitaomu, Weighted dynamic time
    warping for time series classification, Pattern Recognition, Volume 44, Issue 9,
    2011, Pages 2231-2240, ISSN 0031-3203, https://doi.org/10.1016/j.patcog.2010.09.022.
    """
    format_kwargs = {
        "window": window,
        "compute_derivative": compute_derivative,
        "g": g,
    }
    format_kwargs = {**format_kwargs, **kwargs}

    return distance_alignment_path(
        x, y, metric="wddtw", return_cost_matrix=return_cost_matrix, **format_kwargs
    )


def edr_alignment_path(
    x: np.ndarray,
    y: np.ndarray,
    return_cost_matrix: bool = False,
    window: Union[float, None] = None,
    epsilon: float = None,
    **kwargs: Any,
) -> AlignmentPathReturn:
    """Compute the Edit distance for real sequences (EDR) alignment path.

    EDR computes the minimum number of elements (as a percentage) that must be removed
    from x and y so that the sum of the distance between the remaining signal elements
    lies within the tolerance (epsilon). EDR was originally proposed in [1]_.

    The value returned will be between 0 and 1 per time series. The value will
    represent as a percentage of elements that must be removed for the time series to
    be an exact match.

    Parameters
    ----------
    x: np.ndarray (1d or 2d array)
        First time series.
    y: np.ndarray (1d or 2d array)
        Second time series.
    return_cost_matrix: bool, defaults = False
        Boolean that when true will also return the cost matrix.
    window: float, defaults = None
        Float that is the radius of the sakoe chiba window (if using Sakoe-Chiba
        lower bounding). Value must be between 0. and 1.
    epsilon : float, defaults = None
        Matching threshold to determine if two subsequences are considered close
        enough to be considered 'common'. If not specified as per the original paper
        epsilon is set to a quarter of the maximum standard deviation.
    kwargs: Any
        Extra kwargs.

    Returns
    -------
    list[tuple]
        List of tuples containing the edr alignment path.
    float
        Edr distance between x and y.
    np.ndarray (of shape (len(x), len(y)).
        Optional return only given if return_cost_matrix = True.
        Cost matrix used to compute the distance.


    Raises
    ------
    ValueError
        If the sakoe_chiba_window_radius is not a float.
        If the value of x or y provided is not a numpy array.
        If the value of x or y has more than 3 dimensions.
        If a metric string provided, and is not a defined valid string.
        If a metric object (instance of class) is provided and doesn't inherit from
        NumbaDistance.
        If the metric type cannot be determined

    References
    ----------
    .. [1] Lei Chen, M. Tamer Özsu, and Vincent Oria. 2005. Robust and fast similarity
    search for moving object trajectories. In Proceedings of the 2005 ACM SIGMOD
    international conference on Management of data (SIGMOD '05). Association for
    Computing Machinery, New York, NY, USA, 491–502.
    DOI:https://doi.org/10.1145/1066157.1066213
    """
    format_kwargs = {
        "window": window,
        "epsilon": epsilon,
    }
    format_kwargs = {**format_kwargs, **kwargs}

    return distance_alignment_path(
        x, y, metric="edr", return_cost_matrix=return_cost_matrix, **format_kwargs
    )


def erp_alignment_path(
    x: np.ndarray,
    y: np.ndarray,
    return_cost_matrix: bool = False,
    window: Union[float, None] = None,
    g: float = 0.0,
    **kwargs: Any,
) -> AlignmentPathReturn:
    """Compute the Edit distance for real penalty (ERP) alignment path.

    ERP, first proposed in [1]_, attempts align time series
    by better considering how indexes are carried forward through the cost matrix.
    Usually in the dtw cost matrix, if an alignment can't be found the previous value
    is carried forward. Erp instead proposes the idea of gaps or sequences of points
    that have no matches. These gaps are then punished based on their distance from 'g'.

    Parameters
    ----------
    x: np.ndarray (1d or 2d array)
        First time series.
    y: np.ndarray (1d or 2d array)
        Second time series.
    return_cost_matrix: bool, defaults = False
        Boolean that when true will also return the cost matrix.
    window: float, defaults = None
        Float that is the radius of the sakoe chiba window (if using Sakoe-Chiba
        lower bounding). Value must be between 0. and 1.
    g: float, defaults = 0.
        The reference value to penalise gaps.
    kwargs: Any
        Extra kwargs.

    Returns
    -------
    list[tuple]
        List of tuples containing the erp alignment path.
    float
        Erp distance between x and y.
    np.ndarray (of shape (len(x), len(y)).
        Optional return only given if return_cost_matrix = True.
        Cost matrix used to compute the distance.

    Raises
    ------
    ValueError
        If the sakoe_chiba_window_radius is not a float.
        If the value of x or y provided is not a numpy array.
        If the value of x or y has more than 3 dimensions.
        If a metric string provided, and is not a defined valid string.
        If a metric object (instance of class) is provided and doesn't inherit from
        NumbaDistance.
        If the metric type cannot be determined
        If g is not a float.

    References
    ----------
    .. [1] Lei Chen and Raymond Ng. 2004. On the marriage of Lp-norms and edit distance.
    In Proceedings of the Thirtieth international conference on Very large data bases
     - Volume 30 (VLDB '04). VLDB Endowment, 792–803.
    """
    format_kwargs = {
        "window": window,
        "g": g,
    }
    format_kwargs = {**format_kwargs, **kwargs}

    return distance_alignment_path(
        x, y, metric="erp", return_cost_matrix=return_cost_matrix, **format_kwargs
    )


def lcss_alignment_path(
    x: np.ndarray,
    y: np.ndarray,
    return_cost_matrix: bool = False,
    window: Union[float, None] = None,
    epsilon: float = 1.0,
    **kwargs: Any,
) -> AlignmentPathReturn:
    """Compute the longest common subsequence (LCSS) alignment path.

    LCSS attempts to find the longest common sequence between two time series and
    returns a value that is the percentage that longest common sequence assumes.
    Originally present in [1]_, LCSS is computed by matching indexes that are
    similar up until a defined threshold (epsilon).

    The value returned will be between 0.0 and 1.0, where 0.0 means the two time series
    are exactly the same and 1.0 means they are complete opposites.

    Parameters
    ----------
    x: np.ndarray (1d or 2d array)
        First time series.
    y: np.ndarray (1d or 2d array)
        Second time series.
    return_cost_matrix: bool, defaults = False
        Boolean that when true will also return the cost matrix.
    window: float, defaults = None
        Float that is the radius of the sakoe chiba window (if using Sakoe-Chiba
        lower bounding). Value must be between 0. and 1.
    epsilon : float, defaults = 1.
        Matching threshold to determine if two subsequences are considered close
        enough to be considered 'common'.
    kwargs: Any
        Extra kwargs.

    Returns
    -------
    list[tuple]
        List of tuples containing the lcss alignment path.
    float
        Lcss distance between x and y. The value returned will be between 0.0 and 1.0,
        where 0.0 means the two time series are exactly the same and 1.0 means they
        are complete opposites.
    np.ndarray (of shape (len(x), len(y)).
        Optional return only given if return_cost_matrix = True.
        Cost matrix used to compute the distance.

    Raises
    ------
    ValueError
        If the sakoe_chiba_window_radius is not a float.
        If the value of x or y provided is not a numpy array.
        If the value of x or y has more than 2 dimensions.
        If a metric string provided, and is not a defined valid string.
        If a metric object (instance of class) is provided and doesn't inherit from
        NumbaDistance.
        If the metric type cannot be determined

    References
    ----------
    .. [1] M. Vlachos, D. Gunopoulos, and G. Kollios. 2002. "Discovering
        Similar Multidimensional Trajectories", In Proceedings of the
        18th International Conference on Data Engineering (ICDE '02).
        IEEE Computer Society, USA, 673.
    """
    format_kwargs = {
        "window": window,
        "epsilon": epsilon,
    }
    format_kwargs = {**format_kwargs, **kwargs}

    return distance_alignment_path(
        x, y, metric="lcss", return_cost_matrix=return_cost_matrix, **format_kwargs
    )


def msm_alignment_path(
    x: np.ndarray,
    y: np.ndarray,
    return_cost_matrix: bool = False,
    c: float = 1.0,
    window: float = None,
    **kwargs: dict,
) -> AlignmentPathReturn:
    """Compute the move-split-merge alignment path.

    This metric uses as building blocks three fundamental operations: Move, Split,
    and Merge. A Move operation changes the value of a single element, a Split
    operation converts a single element into two consecutive elements, and a Merge
    operation merges two consecutive elements into one. Each operation has an
    associated cost, and the MSM distance between two time series is defined to be
    the cost of the cheapest sequence of operations that transforms the first time
    series into the second one.

    Parameters
    ----------
    x: np.ndarray (1d or 2d array)
        First time series.
    y: np.ndarray (1d or 2d array)
        Second time series.
    return_cost_matrix: bool, defaults = False
        Boolean that when true will also return the cost matrix.
    c: float, default = 1.0
        Cost for split or merge operation.
    window: float, defaults = None
        Float that is the radius of the sakoe chiba window (if using Sakoe-Chiba
        lower bounding). Must be between 0 and 1.
    kwargs: any
        extra kwargs.

    Returns
    -------
    list[tuple]
        List of tuples containing the msm alignment path.
    float
        Msm distance between x and y.
    np.ndarray (of shape (len(x), len(y)).
        Optional return only given if return_cost_matrix = True.
        Cost matrix used to compute the distance.

    Raises
    ------
    ValueError
        If the value of x or y provided is not a numpy array.
        If the value of x or y has more than 2 dimensions.
        If a metric string provided, and is not a defined valid string.
        If a metric object (instance of class) is provided and doesn't inherit from
        NumbaDistance.
        If a resolved metric is not no_python compiled.
        If the metric type cannot be determined
    References
    ----------
    .. [1]A.  Stefan,  V.  Athitsos,  and  G.  Das.   The  Move-Split-Merge  metric
    for time  series. IEEE  Transactions  on  Knowledge  and  Data  Engineering,
    25(6):1425–1438, 2013.
    """
    format_kwargs = {
        "c": c,
        "window": window,
    }
    format_kwargs = {**format_kwargs, **kwargs}

    return distance_alignment_path(
        x, y, metric="msm", return_cost_matrix=return_cost_matrix, **format_kwargs
    )


def twe_alignment_path(
    x: np.ndarray,
    y: np.ndarray,
    return_cost_matrix: bool = False,
    window: float = None,
    lmbda: float = 1.0,
    nu: float = 0.001,
    p: int = 2,
    **kwargs: Any,
) -> AlignmentPathReturn:
    """Time Warp Edit (TWE) distance between two time series.

    The Time Warp Edit (TWE) distance is a distance measure for discrete time series
    matching with time 'elasticity'. In comparison to other distance measures, (e.g.
    DTW (Dynamic Time Warping) or LCS (Longest Common Subsequence Problem)), TWE is a
    metric. Its computational time complexity is O(n^2), but can be drastically reduced
    in some specific situation by using a corridor to reduce the search space. Its
    memory space complexity can be reduced to O(n). It was first proposed in [1].

    Parameters
    ----------
    x: np.ndarray (1d or 2d array)
        First time series.
    y: np.ndarray (1d or 2d array)
        Second time series.
    window: float, defaults = None
        Float that is the radius of the sakoe chiba window (if using Sakoe-Chiba
        lower bounding). Value must be between 0. and 1.
    lmbda: float, defaults = 1.0
        A constant penalty that punishes the editing efforts. Must be >= 1.0.
    nu: float, defaults = 0.001
        A non-negative constant which characterizes the stiffness of the elastic
        twe measure. Must be > 0.
    p: int, defaults = 2
        Order of the p-norm for local cost.
    kwargs: Any
        Extra kwargs.

    Returns
    -------
    list[tuple]
        List of tuples containing the twe alignment path.
    float
        Twe distance between x and y. The value returned will be between 0.0 and 1.0,
        where 0.0 means the two time series are exactly the same and 1.0 means they
        are complete opposites.
    np.ndarray (of shape (len(x), len(y)).
        Optional return only given if return_cost_matrix = True.
        Cost matrix used to compute the distance.

    Raises
    ------
    ValueError
        If the sakoe_chiba_window_radius is not a float.
        If the value of x or y provided is not a numpy array.
        If the value of x or y has more than 2 dimensions.
        If a metric string provided, and is not a defined valid string.
        If a metric object (instance of class) is provided and doesn't inherit from
        NumbaDistance.
        If a resolved metric is not no_python compiled.
        If the metric type cannot be determined

    References
    ----------
    .. [1] Marteau, P.; F. (2009). "Time Warp Edit Distance with Stiffness Adjustment
    for Time Series Matching". IEEE Transactions on Pattern Analysis and Machine
    Intelligence. 31 (2): 306–318.
    """
    format_kwargs = {
        "window": window,
        "lmbda": lmbda,
        "nu": nu,
        "p": p,
    }
    format_kwargs = {**format_kwargs, **kwargs}

    return distance_alignment_path(
        x, y, metric="twe", return_cost_matrix=return_cost_matrix, **format_kwargs
    )


NEW_DISTANCES = ["squared", "euclidean", "dtw", "ddtw", "wdtw"]


def distance(
    x: np.ndarray,
    y: np.ndarray,
    metric: Union[
        str,
        Callable[
            [np.ndarray, np.ndarray, dict], Callable[[np.ndarray, np.ndarray], float]
        ],
        Callable[[np.ndarray, np.ndarray], float],
        NumbaDistance,
    ],
    **kwargs: Any,
) -> float:
    """Compute the distance between two time series.

    First the distance metric is 'resolved'. This means the metric that is passed
    is resolved to a callable. The callable is then called with x and y and the
    value is then returned.

    Parameters
    ----------
    x: np.ndarray (1d or 2d array)
        First time series.
    y: np.ndarray (1d or 2d array)
        Second time series.
    metric: str or Callable
        The distance metric to use.
        If a string is given, the value must be one of the following strings:
        'euclidean', 'squared', 'dtw', 'ddtw', 'wdtw', 'wddtw', 'lcss', 'edr', 'erp',
        'msm'

        If callable then it has to be a distance factory or numba distance callable.
        If you want to pass custom kwargs to the distance at runtime, use a distance
        factory as it constructs the distance using the kwargs before distance
        computation.
        A distance callable takes the form (must be no_python compiled):
        Callable[[np.ndarray, np.ndarray], float]

        A distance factory takes the form (must return a no_python callable):
        Callable[[np.ndarray, np.ndarray, bool, dict], Callable[[np.ndarray,
        np.ndarray], float]].
    kwargs: Any
        Arguments for metric. Refer to each metrics documentation for a list of
        possible arguments.

    Raises
    ------
    ValueError
        If the value of x or y provided is not a numpy array.
        If the value of x or y has more than 2 dimensions.
        If a metric string provided, and is not a defined valid string.
        If a metric object (instance of class) is provided and doesn't inherit from
        NumbaDistance.
        If a resolved metric is not no_python compiled.
        If the metric type cannot be determined.

    Examples
    --------
    >>> import numpy as np
    >>> x_1d = np.array([1, 2, 3, 4])  # 1d array
    >>> y_1d = np.array([5, 6, 7, 8])  # 1d array
    >>> distance(x_1d, y_1d, metric='dtw')
    58.0

    >>> x_2d = np.array([[1, 2, 3, 4], [5, 6, 7, 8]])  # 2d array
    >>> y_2d = np.array([[9, 10, 11, 12], [13, 14, 15, 16]])  # 2d array
    >>> distance(x_2d, y_2d, metric='dtw')
    512.0

    >>> x_2d = np.array([[1, 2, 3, 4], [5, 6, 7, 8]])  # 2d array
    >>> y_2d = np.array([[9, 10, 11, 12], [13, 14, 15, 16]])  # 2d array
    >>> distance(x_2d, y_2d, metric='dtw', window=0.5)
    512.0

    Returns
    -------
    float
        Distance between the x and y.
    """
    if metric in NEW_DISTANCES:
        if metric == "squared":
            return squared_distance(x, y)
        elif metric == "euclidean":
            return euclidean_distance(x, y)
        elif metric == "dtw":
            return dtw_distance(x, y, **kwargs)
        elif metric == "ddtw":
            return ddtw_distance(x, y, **kwargs)
        elif metric == "wdtw":
            return wdtw_distance(x, y, **kwargs)
    _x = to_numba_timeseries(x)
    _y = to_numba_timeseries(y)

    _metric_callable = _resolve_metric_to_factory(
        metric, _x, _y, _METRIC_INFOS, **kwargs
    )

    return _metric_callable(_x, _y)


def distance_factory(
    x: np.ndarray = None,
    y: np.ndarray = None,
    metric: Union[
        str,
        Callable[
            [np.ndarray, np.ndarray, dict], Callable[[np.ndarray, np.ndarray], float]
        ],
        Callable[[np.ndarray, np.ndarray], float],
        NumbaDistance,
    ] = "euclidean",
    **kwargs: Any,
) -> DistanceCallable:
    """Create a no_python distance callable.

    Parameters
    ----------
    x: np.ndarray (1d or 2d array), defaults = None
        First time series.
    y: np.ndarray (1d or 2d array), defaults = None
        Second time series.
    metric: str or Callable, defaults  = 'euclidean'
        The distance metric to use.
        If a string is given, the value must be one of the following strings:
        'euclidean', 'squared', 'dtw', 'ddtw', 'wdtw', 'wddtw', 'lcss', 'edr', 'erp'

        If callable then it has to be a distance factory or numba distance callable.
        If you want to pass custom kwargs to the distance at runtime, use a distance
        factory as it constructs the distance using the kwargs before distance
        computation.
        A distance callable takes the form (must be no_python compiled):
        Callable[[np.ndarray, np.ndarray], float]

        A distance factory takes the form (must return a no_python callable):
        Callable[[np.ndarray, np.ndarray, bool, dict], Callable[[np.ndarray,
        np.ndarray], float]].
    kwargs: Any
        Arguments for metric. Refer to each metrics documentation for a list of
        possible arguments.

    Returns
    -------
    Callable[[np.ndarray, np.ndarray], float]]
        No_python compiled distance callable.

    Raises
    ------
    ValueError
        If the value of x or y provided is not a numpy array.
        If the value of x or y has more than 2 dimensions.
        If a metric string provided, and is not a defined valid string.
        If a metric object (instance of class) is provided and doesn't inherit from
        NumbaDistance.
        If a resolved metric is not no_python compiled.
        If the metric type cannot be determined.
    """
    if metric in NEW_DISTANCES:
        if metric == "squared":
            return squared_distance
        elif metric == "euclidean":
            return euclidean_distance
        elif metric == "dtw":
            return dtw_distance
        elif metric == "ddtw":
            return ddtw_distance
        elif metric == "wdtw":
            return wdtw_distance
    global dist_callable

    if x is None:
        x = np.zeros((1, 10))
    if y is None:
        y = np.zeros((1, 10))
    _x = to_numba_timeseries(x)
    _y = to_numba_timeseries(y)

    callable = _resolve_metric_to_factory(metric, _x, _y, _METRIC_INFOS, **kwargs)

    # TODO Not sure why, but removing this @njit, avoids recompiling the closures
    # @njit(cache=True)
    def dist_callable(x: np.ndarray, y: np.ndarray):
        _x = _numba_to_timeseries(x)
        _y = _numba_to_timeseries(y)
        return callable(_x, _y)

    return dist_callable


def pairwise_distance(
    x: np.ndarray,
    y: np.ndarray = None,
    metric: Union[
        str,
        Callable[
            [np.ndarray, np.ndarray, dict], Callable[[np.ndarray, np.ndarray], float]
        ],
        Callable[[np.ndarray, np.ndarray], float],
        NumbaDistance,
    ] = "euclidean",
    **kwargs: Any,
) -> np.ndarray:
    """Compute the pairwise distance matrix between two time series.

    First the distance metric is 'resolved'. This means the metric that is passed
    is resolved to a callable. The callable is then called with x and y and the
    value is then returned. Then for each combination of x and y, the distance between
    the values are computed resulting in a 2d pairwise matrix.

    Parameters
    ----------
    x: np.ndarray (1d, 2d or 3d array)
        First time series.
    y: np.ndarray (1d, 2d or 3d array), defaults = None
        Second time series. If not specified then y is set to the value of x.
    metric: str or Callable, defaults = 'euclidean'
        The distance metric to use.
        If a string is given, the value must be one of the following strings:
            'euclidean', 'squared', 'dtw', 'ddtw', 'wdtw', 'wddtw',
            'lcss', 'edr', 'erp', 'msm'
        If callable then it has to be a distance factory or numba distance callable.
        If you want to pass custom kwargs to the distance at runtime, use a distance
        factory as it constructs the distance using the kwargs before distance
        computation.
        A distance callable takes the form (must be no_python compiled):
        Callable[[np.ndarray, np.ndarray], float]

        A distance factory takes the form (must return a no_python callable):
        Callable[[np.ndarray, np.ndarray, bool, dict], Callable[[np.ndarray,
        np.ndarray], float]].
    kwargs: Any
        Extra arguments for metric. Refer to each metric documentation for a list of
        possible arguments.

    Returns
    -------
    np.ndarray (2d of size mxn where m is len(x) and n is len(y)).
        Pairwise distance matrix between the two time series.

    Raises
    ------
    ValueError
        If the value of x or y provided is not a numpy array.
        If the value of x or y has more than 3 dimensions.
        If a metric string provided, and is not a defined valid string.
        If a metric object (instance of class) is provided and doesn't inherit from
        NumbaDistance.
        If a resolved metric is not no_python compiled.
        If the metric type cannot be determined.

    Examples
    --------
    >>> import numpy as np
    >>> x_1d = np.array([1, 2, 3, 4])  # 1d array
    >>> y_1d = np.array([5, 6, 7, 8])  # 1d array
    >>> pairwise_distance(x_1d, y_1d, metric='dtw')
    array([[16., 25., 36., 49.],
           [ 9., 16., 25., 36.],
           [ 4.,  9., 16., 25.],
           [ 1.,  4.,  9., 16.]])

    >>> x_2d = np.array([[1, 2, 3, 4], [5, 6, 7, 8]])  # 2d array
    >>> y_2d = np.array([[9, 10, 11, 12], [13, 14, 15, 16]])  # 2d array
    >>> pairwise_distance(x_2d, y_2d, metric='dtw')
    array([[256., 576.],
           [ 58., 256.]])

    >>> x_3d = np.array([[[1], [2], [3], [4]], [[5], [6], [7], [8]]])  # 3d array
    >>> y_3d = np.array([[[9], [10], [11], [12]], [[13], [14], [15], [16]]])  # 3d array
    >>> pairwise_distance(x_3d, y_3d, metric='dtw')
    array([[256., 576.],
           [ 64., 256.]])

    >>> x_2d = np.array([[1, 2, 3, 4], [5, 6, 7, 8]])  # 2d array
    >>> y_2d = np.array([[9, 10, 11, 12], [13, 14, 15, 16]])  # 2d array
    >>> pairwise_distance(x_2d, y_2d, metric='dtw', window=0.5)
    array([[256., 576.],
           [ 58., 256.]])
    """
    _x = _make_3d_series(x)
    if y is None:
        y = x
    _y = _make_3d_series(y)
    if metric in NEW_DISTANCES:
        if metric == "euclidean":
            return euclidean_pairwise_distance(_x, _y)
        elif metric == "squared":
            return squared_pairwise_distance(_x, _y)
        elif metric == "dtw":
            return dtw_pairwise_distance(_x, _y, **kwargs)
        elif metric == "ddtw":
<<<<<<< HEAD
            return ddtw_from_multiple_to_multiple_distance(_x, _y, **kwargs)
        elif metric == "wdtw":
            return wdtw_from_multiple_to_multiple_distance(_x, _y, **kwargs)
=======
            return ddtw_pairwise_distance(_x, _y, **kwargs)
>>>>>>> e40cfaa6

    symmetric = np.array_equal(_x, _y)
    _metric_callable = _resolve_metric_to_factory(
        metric, _x[0], _y[0], _METRIC_INFOS, **kwargs
    )
    return _compute_pairwise_distance(_x, _y, symmetric, _metric_callable)


def distance_alignment_path(
    x: np.ndarray,
    y: np.ndarray,
    metric: Union[
        str,
        Callable[
            [np.ndarray, np.ndarray, dict], Callable[[np.ndarray, np.ndarray], float]
        ],
        Callable[[np.ndarray, np.ndarray], float],
        NumbaDistance,
    ],
    return_cost_matrix: bool = False,
    **kwargs: Any,
) -> AlignmentPathReturn:
    """Compute the alignment path and distance between two time series.

    First the distance metric is 'resolved'. This means the metric that is passed
    is resolved to a callable. The callable is then called with x and y and the
    value is then returned.

    Parameters
    ----------
    x: np.ndarray (1d or 2d array)
        First time series.
    y: np.ndarray (1d or 2d array)
        Second time series.
    metric: str or Callable
        The distance metric to use.
        If a string is given, the value must be one of the following strings:
        'euclidean', 'squared', 'dtw', 'ddtw', 'wdtw', 'wddtw', 'lcss', 'edr', 'erp',
        'msm'

        If callable then it has to be a distance factory or numba distance callable.
        If you want to pass custom kwargs to the distance at runtime, use a distance
        factory as it constructs the distance using the kwargs before distance
        computation.
        A distance callable takes the form (must be no_python compiled):
        Callable[[np.ndarray, np.ndarray], float]

        A distance factory takes the form (must return a no_python callable):
        Callable[[np.ndarray, np.ndarray, bool, dict], Callable[[np.ndarray,
        np.ndarray], float]].
    return_cost_matrix: bool, defaults = False
        Boolean that when true will also return the cost matrix.
    kwargs: Any
        Arguments for metric. Refer to each metrics documentation for a list of
        possible arguments.

    Raises
    ------
    ValueError
        If the value of x or y provided is not a numpy array.
        If the value of x or y has more than 2 dimensions.
        If a metric string provided, and is not a defined valid string.
        If a metric object (instance of class) is provided and doesn't inherit from
        NumbaDistance.
        If a resolved metric is not no_python compiled.
        If the metric type cannot be determined.

    Returns
    -------
    list[tuple]
        List of tuples containing the alginment path for the distance.
    float
        Distance between the x and y.
    np.ndarray (of shape (len(x), len(y)).
        Optional return only given if return_cost_matrix = True.
        Cost matrix used to compute the distance.
    """
    if metric in NEW_DISTANCES:
        if metric == "dtw":
            return dtw_alignment_path(x, y, **kwargs)
        elif metric == "ddtw":
            return ddtw_alignment_path(x, y, **kwargs)
        elif metric == "wdtw":
            return wdtw_alignment_path(x, y, **kwargs)
    _x = to_numba_timeseries(x)
    _y = to_numba_timeseries(y)

    _dist_instance = _resolve_dist_instance(metric, _x, _y, _METRIC_INFOS, **kwargs)

    return _dist_instance.distance_alignment_path(
        _x, _y, return_cost_matrix=return_cost_matrix, **kwargs
    )


def distance_alignment_path_factory(
    x: np.ndarray,
    y: np.ndarray,
    metric: Union[
        str,
        Callable[
            [np.ndarray, np.ndarray, dict], Callable[[np.ndarray, np.ndarray], float]
        ],
        Callable[[np.ndarray, np.ndarray], float],
        NumbaDistance,
    ],
    return_cost_matrix: bool = False,
    **kwargs: Any,
) -> DistanceAlignmentPathCallable:
    """Produce a distance alignment path factory numba callable.

    First the distance metric is 'resolved'. This means the metric that is passed
    is resolved to callable. The callable is then called with x and y and the
    value is then returned.

    Parameters
    ----------
    x: np.ndarray (1d or 2d array)
        First time series.
    y: np.ndarray (1d or 2d array)
        Second time series.
    metric: str or Callable
        The distance metric to use.
        If a string is given, the value must be one of the following strings:
        'euclidean', 'squared', 'dtw', 'ddtw', 'wdtw', 'wddtw', 'lcss', 'edr', 'erp',
        'msm'

        If callable then it has to be a distance factory or numba distance callable.
        If you want to pass custom kwargs to the distance at runtime, use a distance
        factory as it constructs the distance using the kwargs before distance
        computation.
        A distance callable takes the form (must be no_python compiled):
        Callable[[np.ndarray, np.ndarray], float]

        A distance factory takes the form (must return a no_python callable):
        Callable[[np.ndarray, np.ndarray, bool, dict], Callable[[np.ndarray,
        np.ndarray], float]].
    return_cost_matrix: bool, defaults = False
        Boolean that when true will also return the cost matrix.
    kwargs: Any
        Arguments for metric. Refer to each metrics documentation for a list of
        possible arguments.

    Raises
    ------
    ValueError
        If the value of x or y provided is not a numpy array.
        If the value of x or y has more than 2 dimensions.
        If a metric string provided, and is not a defined valid string.
        If a metric object (instance of class) is provided and doesn't inherit from
        NumbaDistance.
        If a resolved metric is not no_python compiled.
        If the metric type cannot be determined.

    Returns
    -------
    Callable[[np.ndarray, np.ndarray], Union[np.ndarray, np.ndarray]]
        Callable for the distance path.
    """
    if metric in NEW_DISTANCES:
        if metric == "dtw":
            return dtw_alignment_path
        if metric == "ddtw":
            return ddtw_alignment_path
        elif metric == "wdtw":
            return wdtw_alignment_path
    if x is None:
        x = np.zeros((1, 10))
    if y is None:
        y = np.zeros((1, 10))
    _x = to_numba_timeseries(x)
    _y = to_numba_timeseries(y)

    dist_instance = _resolve_dist_instance(metric, _x, _y, _METRIC_INFOS, **kwargs)
    callable = dist_instance.distance_alignment_path_factory(
        _x, _y, return_cost_matrix, **kwargs
    )

    @njit(cache=True)
    def dist_callable(x: np.ndarray, y: np.ndarray):
        _x = _numba_to_timeseries(x)
        _y = _numba_to_timeseries(y)
        return callable(_x, _y)

    return dist_callable


_METRIC_INFOS = [
    MetricInfo(
        canonical_name="erp",
        aka={"erp", "edit distance with real penalty"},
        dist_func=erp_distance,
        dist_instance=_ErpDistance(),
        dist_alignment_path_func=erp_alignment_path,
    ),
    MetricInfo(
        canonical_name="edr",
        aka={"edr", "edit distance for real sequences"},
        dist_func=edr_distance,
        dist_instance=_EdrDistance(),
        dist_alignment_path_func=edr_alignment_path,
    ),
    MetricInfo(
        canonical_name="lcss",
        aka={"lcss", "longest common subsequence"},
        dist_func=lcss_distance,
        dist_instance=_LcssDistance(),
        dist_alignment_path_func=lcss_alignment_path,
    ),
    MetricInfo(
        canonical_name="wddtw",
        aka={"wddtw", "weighted derivative dynamic time warping"},
        dist_func=wddtw_distance,
        dist_instance=_WddtwDistance(),
        dist_alignment_path_func=wddtw_alignment_path,
    ),
    MetricInfo(
        canonical_name="msm",
        aka={"msm", "move-split-merge"},
        dist_func=msm_distance,
        dist_instance=_MsmDistance(),
        dist_alignment_path_func=msm_alignment_path,
    ),
    MetricInfo(
        canonical_name="twe",
        aka={"twe", "time warped edit"},
        dist_func=twe_distance,
        dist_instance=_TweDistance(),
        dist_alignment_path_func=twe_alignment_path,
    ),
]

_METRICS = {info.canonical_name: info for info in _METRIC_INFOS}
_METRIC_ALIAS = dict((alias, info) for info in _METRIC_INFOS for alias in info.aka)
_METRIC_CALLABLES = dict(
    (info.canonical_name, info.dist_func) for info in _METRIC_INFOS
)
_METRICS_NAMES = list(_METRICS.keys())

ALL_DISTANCES = (
    edr_distance,
    erp_distance,
    lcss_distance,
    msm_distance,
    wddtw_distance,
    twe_distance,
)<|MERGE_RESOLUTION|>--- conflicted
+++ resolved
@@ -1256,13 +1256,9 @@
         elif metric == "dtw":
             return dtw_pairwise_distance(_x, _y, **kwargs)
         elif metric == "ddtw":
-<<<<<<< HEAD
-            return ddtw_from_multiple_to_multiple_distance(_x, _y, **kwargs)
+            return ddtw_pairwise_distance(_x, _y, **kwargs)
         elif metric == "wdtw":
-            return wdtw_from_multiple_to_multiple_distance(_x, _y, **kwargs)
-=======
-            return ddtw_pairwise_distance(_x, _y, **kwargs)
->>>>>>> e40cfaa6
+            return wdtw_pairwise_distance(_x, _y, **kwargs)
 
     symmetric = np.array_equal(_x, _y)
     _metric_callable = _resolve_metric_to_factory(
@@ -1472,6 +1468,13 @@
         dist_alignment_path_func=lcss_alignment_path,
     ),
     MetricInfo(
+        canonical_name="wdtw",
+        aka={"wdtw", "weighted dynamic time warping"},
+        dist_func=wdtw_distance,
+        dist_instance=_WdtwDistance(),
+        dist_alignment_path_func=wdtw_alignment_path,
+    ),
+    MetricInfo(
         canonical_name="wddtw",
         aka={"wddtw", "weighted derivative dynamic time warping"},
         dist_func=wddtw_distance,
@@ -1507,5 +1510,6 @@
     lcss_distance,
     msm_distance,
     wddtw_distance,
+    wdtw_distance,
     twe_distance,
 )