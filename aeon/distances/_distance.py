--- conflicted
+++ resolved
@@ -50,7 +50,7 @@
     twe_distance,
     twe_pairwise_distance,
 )
-from aeon.distances._utils import reshape_pairwise_to_multiple
+from aeon.distances._utils import reshape_pairwise_to_multiple, reshape_pairwise_np_list
 from aeon.distances._wddtw import (
     wddtw_alignment_path,
     wddtw_cost_matrix,
@@ -63,7 +63,6 @@
     wdtw_distance,
     wdtw_pairwise_distance,
 )
-from aeon.distances._utils import reshape_pairwise_np_list
 
 DistanceFunction = Callable[[np.ndarray, np.ndarray, Any], float]
 AlignmentPathFunction = Callable[
@@ -260,78 +259,8 @@
                 _X = X.reshape((X.shape[0], 1, X.shape[1]))
                 return _custom_pairwise_distance(_X, dist_func, _X.shape[0], **kwargs)
         raise ValueError("x and y must be 2D or 3D arrays")
-<<<<<<< HEAD
-    elif isinstance(X, list):
-        if y[0].ndim == X[0].ndim:
-            # Multiple to multiple
-            if y[0].ndim == 2 and X[0].ndim == 2:
-                return _custom_from_multiple_to_multiple_distance(
-                    X, y, dist_func, len(X), len(y), **kwargs
-                )
-            if y[0].ndim == 1 and X[0].ndim == 1:
-                _x = reshape_pairwise_np_list(NumbaList(X))
-                _y = reshape_pairwise_np_list(NumbaList(y))
-                return _custom_from_multiple_to_multiple_distance(
-                    _x, _y, dist_func, len(_x), len(_y), **kwargs
-                )
-        else:
-            if X[0].ndim == 1 and y[0].ndim == 2:
-                _X = reshape_pairwise_np_list(NumbaList(X))
-                return _custom_from_multiple_to_multiple_distance(
-                    _X, y, dist_func, len(_X), len(y), **kwargs
-                )
-            if X[0].ndim == 2 and y[0].ndim == 1:
-                _y = reshape_pairwise_np_list(NumbaList(y))
-                return _custom_from_multiple_to_multiple_distance(
-                    X, y, dist_func, len(X), len(_y), **kwargs
-                )
-    else:
-        if y.ndim == X.ndim:
-            if y.ndim == 3 and X.ndim == 3:
-                return _custom_from_multiple_to_multiple_distance(
-                    X, y, dist_func, X.shape[0], y.shape[0], **kwargs
-                )
-            if y.ndim == 2 and X.ndim == 2:
-                _x = X.reshape((X.shape[0], 1, X.shape[1]))
-                _y = y.reshape((y.shape[0], 1, y.shape[1]))
-                return _custom_from_multiple_to_multiple_distance(
-                    _x, _y, dist_func, _x.shape[0], _y.shape[0], **kwargs
-                )
-            if y.ndim == 1 and X.ndim == 1:
-                _x = X.reshape((1, 1, X.shape[0]))
-                _y = y.reshape((1, 1, y.shape[0]))
-                return _custom_from_multiple_to_multiple_distance(
-                    _x, _y, dist_func, _x.shape[0], _y.shape[0], **kwargs
-                )
-            raise ValueError("x and y must be 1D, 2D, or 3D arrays")
-        else:
-            if X.ndim == 3 and y.ndim == 2:
-                _y = y.reshape((1, y.shape[0], y.shape[1]))
-                return _custom_from_multiple_to_multiple_distance(
-                    X, _y, dist_func, X.shape[0], _y.shape[0], **kwargs
-                )
-            if y.ndim == 3 and X.ndim == 2:
-                _x = X.reshape((1, X.shape[0], X.shape[1]))
-                return _custom_from_multiple_to_multiple_distance(
-                    _x, y, dist_func, _x.shape[0], y.shape[0], **kwargs
-                )
-            if X.ndim == 2 and y.ndim == 1:
-                _x = X.reshape((X.shape[0], 1, X.shape[1]))
-                _y = y.reshape((1, 1, y.shape[0]))
-                return _custom_from_multiple_to_multiple_distance(
-                    _x, _y, dist_func, _x.shape[0], _y.shape[0], **kwargs
-                )
-            if y.ndim == 2 and X.ndim == 1:
-                _x = X.reshape((1, 1, X.shape[0]))
-                _y = y.reshape((y.shape[0], 1, y.shape[1]))
-                return _custom_from_multiple_to_multiple_distance(
-                    _x, _y, dist_func, _x.shape[0], _y.shape[0], **kwargs
-                )
-            raise ValueError("x and y must be 2D or 3D arrays")
-=======
     _x, _y = reshape_pairwise_to_multiple(X, y)
     return _custom_from_multiple_to_multiple_distance(_x, _y, dist_func, **kwargs)
->>>>>>> 0a91fcf3
 
 
 def _custom_pairwise_distance(
