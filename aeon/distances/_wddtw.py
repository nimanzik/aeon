# -*- coding: utf-8 -*-
__author__ = ["chrisholder"]

from typing import List, Tuple

import numpy as np
from numba import njit

from aeon.distances._alignment_paths import compute_min_return_path
from aeon.distances._bounding_matrix import create_bounding_matrix
from aeon.distances._ddtw import average_of_slope
from aeon.distances._wdtw import (
    _wdtw_cost_matrix,
    _wdtw_distance,
    wdtw_cost_matrix,
    wdtw_distance,
)


@njit(cache=True, fastmath=True)
def wddtw_distance(
    x: np.ndarray, y: np.ndarray, window: float = None, g: float = 0.05
) -> float:
    r"""Compute the wddtw distance between two time series.

    WDDTW was first proposed in [1]_ as an extension of DDTW. By adding a weight
    to the derivative it means the alignment isn't only considering the shape of the
    time series, but also the phase.

    Formally the derivative is calculated as:

    .. math::
        D_{x}[q] = \frac{{}(q_{i} - q_{i-1} + ((q_{i+1} - q_{i-1}/2)}{2}

    Therefore a weighted derivative can be calculated using D (the derivative) as:

    .. math::
        d_{w}(x_{i}, y_{j}) = ||w_{|i-j|}(D_{x_{i}} - D_{y_{j}})||

    Parameters
    ----------
    x: np.ndarray (n_channels, n_timepoints)
        First time series.
    y: np.ndarray (n_channels, n_timepoints)
        Second time series.
    window: float, defaults=None
        The window to use for the bounding matrix. If None, no bounding matrix
        is used.
    g: float, defaults=0.05
        Constant that controls the level of penalisation for the points with larger
        phase difference. Default is 0.05.

    Returns
    -------
    float
        wddtw distance between x and y.

    Examples
    --------
    >>> import numpy as np
    >>> from aeon.distances import wddtw_distance
    >>> x = np.array([[1, 2, 3, 4, 5, 6, 7, 8, 9, 10]])
    >>> y = np.array([[1, 2, 3, 4, 5, 6, 7, 8, 9, 10]])
    >>> wddtw_distance(x, y)
    0.0

    References
    ----------
    .. [1] Young-Seon Jeong, Myong K. Jeong, Olufemi A. Omitaomu, Weighted dynamic time
    warping for time series classification, Pattern Recognition, Volume 44, Issue 9,
    2011, Pages 2231-2240, ISSN 0031-3203, https://doi.org/10.1016/j.patcog.2010.09.022.
    """
    x = average_of_slope(x)
    y = average_of_slope(y)
    return wdtw_distance(x, y, window, g)


@njit(cache=True, fastmath=True)
def wddtw_cost_matrix(
    x: np.ndarray, y: np.ndarray, window: float = None, g: float = 0.05
) -> np.ndarray:
    """Compute the wddtw cost matrix between two time series.

    Parameters
    ----------
    x: np.ndarray (n_channels, n_timepoints)
        First time series.
    y: np.ndarray (n_channels, n_timepoints)
        Second time series.
    window: float, defaults=None
        The window to use for the bounding matrix. If None, no bounding matrix
        is used.
    g: float, defaults=0.05
        Constant that controls the level of penalisation for the points with larger
        phase difference. Default is 0.05.

    Returns
    -------
    np.ndarray (n_timepoints_x, n_timepoints_y)
        wddtw cost matrix between x and y.

    Examples
    --------
    >>> import numpy as np
    >>> from aeon.distances import wddtw_cost_matrix
    >>> x = np.array([[1, 2, 3, 4, 5, 6, 7, 8, 9, 10]])
    >>> y = np.array([[1, 2, 3, 4, 5, 6, 7, 8, 9, 10]])
    >>> wddtw_cost_matrix(x, y)
    array([[0., 0., 0., 0., 0., 0., 0., 0.],
           [0., 0., 0., 0., 0., 0., 0., 0.],
           [0., 0., 0., 0., 0., 0., 0., 0.],
           [0., 0., 0., 0., 0., 0., 0., 0.],
           [0., 0., 0., 0., 0., 0., 0., 0.],
           [0., 0., 0., 0., 0., 0., 0., 0.],
           [0., 0., 0., 0., 0., 0., 0., 0.],
           [0., 0., 0., 0., 0., 0., 0., 0.]])
    """
    x = average_of_slope(x)
    y = average_of_slope(y)
    return wdtw_cost_matrix(x, y, window, g)


@njit(cache=True, fastmath=True)
def wddtw_pairwise_distance(
    X: np.ndarray, window: float = None, g: float = 0.05
) -> np.ndarray:
    """Compute the wddtw pairwise distance between a set of time series.

    Parameters
    ----------
    X: np.ndarray (n_instances, n_channels, n_timepoints)
        A collection of time series instances.
    window: float, default=None
        The window to use for the bounding matrix. If None, no bounding matrix
        is used.
    g: float, defaults=0.05
        Constant that controls the level of penalisation for the points with larger
        phase difference. Default is 0.05.

    Returns
    -------
    np.ndarray (n_instances, n_instances)
        wddtw pairwise matrix between the instances of X.

    Examples
    --------
    >>> import numpy as np
    >>> from aeon.distances import wddtw_pairwise_distance
    >>> X = np.array([[[1, 2, 3, 4]],[[4, 5, 6, 3]], [[7, 8, 9, 3]]])
    >>> wddtw_pairwise_distance(X)
    array([[0.        , 0.4875026 , 1.49297672],
           [0.4875026 , 0.        , 0.27422021],
           [1.49297672, 0.27422021, 0.        ]])
    """
    n_instances = X.shape[0]
    distances = np.zeros((n_instances, n_instances))
    bounding_matrix = create_bounding_matrix(X.shape[2] - 2, X.shape[2] - 2, window)

    X_average_of_slope = np.zeros((n_instances, X.shape[1], X.shape[2] - 2))
    for i in range(n_instances):
        X_average_of_slope[i] = average_of_slope(X[i])

    for i in range(n_instances):
        for j in range(i + 1, n_instances):
            distances[i, j] = _wdtw_distance(
                X_average_of_slope[i], X_average_of_slope[j], bounding_matrix, g
            )
            distances[j, i] = distances[i, j]

    return distances


@njit(cache=True, fastmath=True)
def wddtw_from_single_to_multiple_distance(
    x: np.ndarray, y: np.ndarray, window: float = None, g: float = 0.05
) -> np.ndarray:
    """Compute the wddtw distance between a single time series and multiple.

    Parameters
    ----------
    x: np.ndarray (n_channels, n_timepoints)
        Single time series.
    y: np.ndarray (n_instances, n_channels, n_timepoints)
        A collection of time series instances.
    window: float, default=None
        The window to use for the bounding matrix. If None, no bounding matrix
        is used.
    g: float, defaults=0.05
        Constant that controls the level of penalisation for the points with larger
        phase difference. Default is 0.05.

    Returns
    -------
    np.ndarray (n_instances)
        wddtw distance between the collection of instances in y and the time series x.

    Examples
    --------
    >>> import numpy as np
    >>> from aeon.distances import wddtw_from_single_to_multiple_distance
    >>> x = np.array([[1, 2, 3, 6]])
    >>> y = np.array([[[1, 2, 3, 4]],[[4, 5, 6, 3]], [[7, 8, 9, 3]]])
    >>> wddtw_from_single_to_multiple_distance(x, y)
    array([0.12187565, 1.09688086, 2.46798193])
    """
    n_instances = y.shape[0]
    distances = np.zeros(n_instances)
    bounding_matrix = create_bounding_matrix(x.shape[1] - 2, y.shape[2] - 2, window)

    x = average_of_slope(x)
    for i in range(n_instances):
        distances[i] = _wdtw_distance(x, average_of_slope(y[i]), bounding_matrix, g)

    return distances


@njit(cache=True, fastmath=True)
def wddtw_from_multiple_to_multiple_distance(
    x: np.ndarray, y: np.ndarray, window: float = None, g: float = 0.05
) -> np.ndarray:
    """Compute the wddtw distance between two sets of time series.

    If x and y are the same then you should use wddtw_pairwise_distance.

    Parameters
    ----------
    x: np.ndarray (n_instances, n_channels, n_timepoints)
        A collection of time series instances.
    y: np.ndarray (m_instances, n_channels, n_timepoints)
        A collection of time series instances.
    window: float, default=None
        The window to use for the bounding matrix. If None, no bounding matrix
        is used.
    g: float, defaults=0.05
        Constant that controls the level of penalisation for the points with larger
        phase difference. Default is 0.05.

    Returns
    -------
    np.ndarray (n_instances, m_instances)
        wddtw distance between two collections of time series, x and y.

    Examples
    --------
    >>> import numpy as np
    >>> from aeon.distances import wddtw_from_multiple_to_multiple_distance
    >>> x = np.array([[[1, 2, 3, 3]],[[4, 5, 6, 9]], [[7, 8, 9, 22]]])
    >>> y = np.array([[[11, 12, 13, 2]],[[14, 15, 16, 1]], [[17, 18, 19, 10]]])
    >>> wddtw_from_multiple_to_multiple_distance(x, y)
    array([[ 3.68673844,  6.85550536,  2.46798193],
           [ 5.97190689,  9.87192772,  4.38752343],
           [17.55009373, 23.88762757, 14.74695376]])
    """
    n_instances = x.shape[0]
    m_instances = y.shape[0]
    distances = np.zeros((n_instances, m_instances))
    bounding_matrix = create_bounding_matrix(x.shape[2], y.shape[2], window)

    # Derive the arrays before so that we don't have to redo every iteration
    derive_x = np.zeros((x.shape[0], x.shape[1], x.shape[2] - 2))
    for i in range(x.shape[0]):
        derive_x[i] = average_of_slope(x[i])

    derive_y = np.zeros((y.shape[0], y.shape[1], y.shape[2] - 2))
    for i in range(y.shape[0]):
        derive_y[i] = average_of_slope(y[i])

    for i in range(n_instances):
        for j in range(m_instances):
            distances[i, j] = _wdtw_distance(
                derive_x[i], derive_y[j], bounding_matrix, g
            )
    return distances


@njit(cache=True, fastmath=True)
def wddtw_alignment_path(
    x: np.ndarray, y: np.ndarray, window: float = None, g: float = 0.05
) -> Tuple[List[Tuple[int, int]], float]:
    """Compute the wddtw alignment path between two time series.

    Parameters
    ----------
    x: np.ndarray (n_channels, n_timepoints)
        First time series.
    y: np.ndarray (n_channels, n_timepoints)
        Second time series.
    window: float, default=None
        The window to use for the bounding matrix. If None, no bounding matrix
        is used.
    g: float, defaults=0.05
        Constant that controls the level of penalisation for the points with larger
        phase difference. Default is 0.05.

    Returns
    -------
    List[Tuple[int, int]]
        The alignment path between the two time series where each element is a tuple
        of the index in x and the index in y that have the best alignment according
        to the cost matrix.
    float
        The wddtw distance betweeen the two time series.

    Examples
    --------
    >>> import numpy as np
    >>> from aeon.distances import wddtw_alignment_path
    >>> x = np.array([[1, 2, 3, 6]])
    >>> y = np.array([[1, 2, 3, 4]])
    >>> wddtw_alignment_path(x, y)
    ([(0, 0), (1, 1)], 0.1218756508789474)
    """
    bounding_matrix = create_bounding_matrix(x.shape[1] - 2, y.shape[1] - 2, window)
    x = average_of_slope(x)
    y = average_of_slope(y)
    cost_matrix = _wdtw_cost_matrix(x, y, bounding_matrix, g)
<<<<<<< HEAD
    return compute_min_return_path(cost_matrix), cost_matrix[-1, -1]
=======
    distances = cost_matrix[-1, -1]
    return compute_min_return_path(cost_matrix), distances
>>>>>>> 6038df99
<|MERGE_RESOLUTION|>--- conflicted
+++ resolved
@@ -314,9 +314,5 @@
     x = average_of_slope(x)
     y = average_of_slope(y)
     cost_matrix = _wdtw_cost_matrix(x, y, bounding_matrix, g)
-<<<<<<< HEAD
-    return compute_min_return_path(cost_matrix), cost_matrix[-1, -1]
-=======
     distances = cost_matrix[-1, -1]
-    return compute_min_return_path(cost_matrix), distances
->>>>>>> 6038df99
+    return compute_min_return_path(cost_matrix), distances