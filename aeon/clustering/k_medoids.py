# -*- coding: utf-8 -*-
"""Time series kmedoids."""
__author__ = ["chrisholder", "TonyBagnall"]

import warnings
from typing import Callable, Tuple, Union

import numpy as np
from numpy.random import RandomState
from sklearn.exceptions import ConvergenceWarning
from sklearn.utils import check_random_state
from sklearn.utils.extmath import stable_cumsum

from aeon.clustering.base import BaseClusterer
from aeon.distances import get_distance_function, pairwise_distance


class TimeSeriesKMedoids(BaseClusterer):
    """Time series K-medoids implementation.

    K-medoids [1] is a clustering algorithm that aims to partition n observations into k
    clusters in which each observation belongs to the cluster with the nearest
    medoid/centroid. This results in a partitioning of the data space into Voronoi
    cells. The problem is computationally difficult (NP-hard). The algorithm has a
    time complexity of O(nk(n-k)^2) and space complexity of O(nk).

    K-medoids for time series uses a dissimilairty measure to compute the distance
    between time series. The dissimilarity measure can be any of the following:
    ['dtw', 'euclidean', 'erp', 'edr', 'lcss', 'squared', 'ddtw', 'wdtw', 'wddtw',
    'msm', 'twe']. The default is 'msm' (Matrix Profile based Similarity Measure) as
    it was found to significantly outperform the other measures in [2].

    Parameters
    ----------
    n_clusters: int, defaults = 8
        The number of clusters to form as well as the number of
        centroids to generate.
    init_algorithm: str, defaults = 'random'
        Method for initializing cluster centers. Any of the following are valid:
        ['kmedoids++', 'random', 'first'].
    distance: str or Callable, defaults = 'msm'
        Distance metric to compute similarity between time series. Any of the following
        are valid: ['dtw', 'euclidean', 'erp', 'edr', 'lcss', 'squared', 'ddtw', 'wdtw',
        'wddtw', 'msm', 'twe']
    method: str, defaults = 'alternate'
        Method for computing k-medoids. Any of the following are valid:
        ['alternate', 'pam'].
    n_init: int, defaults = 10
        Number of times the k-medoids algorithm will be run with different
        centroid seeds. The final result will be the best output of n_init
        consecutive runs in terms of inertia.
    max_iter: int, defaults = 30
        Maximum number of iterations of the k-medoids algorithm for a single
        run.
    tol: float, defaults = 1e-6
        Relative tolerance with regards to Frobenius norm of the difference
        in the cluster centers of two consecutive iterations to declare
        convergence.
    verbose: bool, defaults = False
        Verbosity mode.
    random_state: int or np.random.RandomState instance or None, defaults = None
        Determines random number generation for centroid initialization.
    distance_params: dict, defaults = None
        Dictionary containing kwargs for the distance metric being used.

    Attributes
    ----------
    cluster_centers_: np.ndarray (3d array of shape (n_clusters, n_dimensions,
        series_length))
        Time series that represent each of the cluster centers. If the algorithm stops
        before fully converging these will not be consistent with labels_.
    labels_: np.ndarray (1d array of shape (n_instance,))
        Labels that is the index each time series belongs to.
    inertia_: float
        Sum of squared distances of samples to their closest cluster center, weighted by
        the sample weights if provided.
    n_iter_: int
        Number of iterations run.

    References
    ----------
    .. [1] Kaufmann, Leonard & Rousseeuw, Peter. (1987). Clustering by Means of Medoids.
    Data Analysis based on the L1-Norm and Related Methods. 405-416.
    .. [2] Holder, Christopher & Middlehurst, Matthew & Bagnall, Anthony. (2022).
    A Review and Evaluation of Elastic Distance Functions for Time Series Clustering.
    10.48550/arXiv.2205.15181.
    """

    _tags = {
        "capability:multivariate": True,
    }

    def __init__(
        self,
        n_clusters: int = 8,
        init_algorithm: Union[str, Callable] = "random",
<<<<<<< HEAD
        distance: Union[str, Callable] = "dtw",
        method: str = "alternate",
=======
        distance: Union[str, Callable] = "msm",
>>>>>>> 35753301
        n_init: int = 10,
        max_iter: int = 300,
        tol: float = 1e-6,
        verbose: bool = False,
        random_state: Union[int, RandomState] = None,
        distance_params: dict = None,
    ):
        self.init_algorithm = init_algorithm
        self.distance = distance
        self.n_init = n_init
        self.max_iter = max_iter
        self.tol = tol
        self.verbose = verbose
        self.random_state = random_state
        self.distance_params = distance_params
        self.method = method

        self.cluster_centers_ = None
        self.labels_ = None
        self.inertia_ = None
        self.n_iter_ = 0

        self._random_state = None
        self._init_algorithm = None
        self._distance_cache = None
        self._distance_callable = None
        self._fit_method = None

        self._distance_params = distance_params
        if distance_params is None:
            self._distance_params = {}

        super(TimeSeriesKMedoids, self).__init__(n_clusters)

    def _fit(self, X: np.ndarray, y=None):
        self._check_params(X)

        best_centers = None
        best_inertia = np.inf
        best_labels = None
        best_iters = self.max_iter

        for _ in range(self.n_init):
            labels, centers, inertia, n_iters = self._fit_method(X)
            if inertia < best_inertia:
                best_centers = centers
                best_labels = labels
                best_inertia = inertia
                best_iters = n_iters

        self.labels_ = best_labels
        self.inertia_ = best_inertia
        self.cluster_centers_ = best_centers
        self.n_iter_ = best_iters

    def _score(self, X, y=None):
        return -self.inertia_

    def _predict(self, X: np.ndarray, y=None) -> np.ndarray:
        if isinstance(self.distance, str):
            pairwise_matrix = pairwise_distance(
                X, self.cluster_centers_, metric=self.distance, **self._distance_params
            )
        else:
            pairwise_matrix = pairwise_distance(
                X,
                self.cluster_centers_,
                self._distance_callable,
                **self._distance_params,
            )
        return pairwise_matrix.argmin(axis=1)

    def _compute_new_cluster_centers(
        self, X: np.ndarray, assignment_indexes: np.ndarray
    ) -> np.ndarray:
        new_centre_indexes = []
        for i in range(self.n_clusters):
            curr_indexes = np.where(assignment_indexes == i)[0]
            new_centre_indexes.append(self._compute_medoids(X, curr_indexes))
        return np.array(new_centre_indexes)

    def _compute_distance(self, X: np.ndarray, first_index: int, second_index: int):
        # Check cache
        if np.isfinite(self._distance_cache[first_index, second_index]):
            return self._distance_cache[first_index, second_index]
        if np.isfinite(self._distance_cache[second_index, first_index]):
            return self._distance_cache[second_index, first_index]
        dist = self._distance_callable(
            X[first_index], X[second_index], **self._distance_params
        )
        # Update cache
        self._distance_cache[first_index, second_index] = dist
        self._distance_cache[second_index, first_index] = dist
        return dist

    def _compute_pairwise(
        self, X: np.ndarray, first_indexes: np.ndarray, second_indexes: np.ndarray
    ):
        x_size = len(first_indexes)
        y_size = len(second_indexes)
        distance_matrix = np.zeros((x_size, y_size))
        for i in range(x_size):
            curr_i_index = first_indexes[i]
            for j in range(y_size):
                distance_matrix[i, j] = self._compute_distance(
                    X, curr_i_index, second_indexes[j]
                )
        return distance_matrix

    def _compute_medoids(self, X: np.ndarray, indexes: np.ndarray):
        distance_matrix = self._compute_pairwise(X, indexes, indexes)
        return indexes[np.argmin(sum(distance_matrix))]

    def _pam_fit(self, X: np.ndarray):
        old_inertia = np.inf
        n_instances = X.shape[0]
        medoids_idxs = self._init_algorithm(X)
        not_medoid_idxs = np.arange(n_instances, dtype=np.int)
        distance_matrix = self._compute_pairwise(X, not_medoid_idxs, not_medoid_idxs)
        distance_closest_medoid, distance_second_closest_medoid = np.sort(
            distance_matrix[medoids_idxs], axis=0
        )[[0, 1]]
        not_medoid_idxs = np.delete(np.arange(n_instances, dtype=np.int), medoids_idxs)

        for i in range(self.max_iter):
            # Initialize best cost change and the associated swap couple.
            old_medoid_idxs = np.copy(medoids_idxs)
            best_cost_change = self._compute_optimal_swaps(
                distance_matrix,
                medoids_idxs,
                not_medoid_idxs,
                distance_closest_medoid,
                distance_second_closest_medoid,
            )

            inertia = np.inf
            # If one of the swap decrease the objective, return that swap.
            if best_cost_change is not None and best_cost_change[2] < 0:
                first, second, _ = best_cost_change
                medoids_idxs[medoids_idxs == first] = second
                distance_closest_medoid, distance_second_closest_medoid = np.sort(
                    distance_matrix[medoids_idxs], axis=0
                )[[0, 1]]
                inertia = np.sum(distance_closest_medoid)

            if np.all(old_medoid_idxs == medoids_idxs):
                if self.verbose:
                    print(  # noqa: T001, T201
                        f"Converged at iteration {i}: strict convergence."
                    )
                break
            if np.abs(old_inertia - inertia) < self.tol:
                if self.verbose:
                    print(  # noqa: T001, T201
                        f"Converged at iteration {i}: inertia less than tol."
                    )
                break
            old_inertia = inertia
            if i == self.max_iter - 1:
                warnings.warn(
                    "Maximum number of iteration reached before "
                    "convergence. Consider increasing max_iter to "
                    "improve the fit.",
                    ConvergenceWarning,
                )
            if self.verbose is True:
                print(f"Iteration {i}, inertia {inertia}.")  # noqa: T001, T201

        labels, inertia = self._assign_clusters(X, medoids_idxs)
        centres = X[medoids_idxs]

        return labels, centres, inertia, i + 1

    def _compute_optimal_swaps(
        self,
        distance_matrix: np.ndarray,
        medoids_idxs: np.ndarray,
        not_medoid_idxs: np.ndarray,
        distance_closest_medoid: np.ndarray,
        distance_second_closest_medoid: np.ndarray,
    ):
        best_cost_change = (1, 1, 0.0)
        sample_size = len(distance_matrix)
        not_medoid_shape = sample_size - self.n_clusters

        # Compute the change in cost for each swap.
        for h in range(not_medoid_shape):
            # id of the potential new medoid.
            id_j = not_medoid_idxs[h]
            for i in range(self.n_clusters):
                # id of the medoid we want to replace.
                id_i = medoids_idxs[i]
                cost_change = 0.0
                # compute for all not-selected points the change in cost
                for j in range(not_medoid_shape):
                    id_j = not_medoid_idxs[j]
                    cluster_i_bool = (
                        distance_matrix[id_i, id_j] == distance_closest_medoid[id_j]
                    )
                    not_cluster_i_bool = (
                        distance_matrix[id_i, id_j] != distance_closest_medoid[id_j]
                    )
                    second_best_medoid = (
                        distance_matrix[id_j, id_j]
                        < distance_second_closest_medoid[id_j]
                    )
                    not_second_best_medoid = (
                        distance_matrix[id_j, id_j]
                        >= distance_second_closest_medoid[id_j]
                    )

                    if cluster_i_bool and second_best_medoid:
                        cost_change += (
                            distance_matrix[id_j, id_j] - distance_closest_medoid[id_j]
                        )
                    elif cluster_i_bool and not_second_best_medoid:
                        cost_change += (
                            distance_second_closest_medoid[id_j]
                            - distance_closest_medoid[id_j]
                        )
                    elif not_cluster_i_bool and (
                        distance_matrix[id_j, id_j] < distance_closest_medoid[id_j]
                    ):
                        cost_change += (
                            distance_matrix[id_j, id_j] - distance_closest_medoid[id_j]
                        )

                # same for i
                second_best_medoid = (
                    distance_matrix[id_j, id_i] < distance_second_closest_medoid[id_i]
                )
                if second_best_medoid:
                    cost_change += distance_matrix[id_i, id_j]
                else:
                    cost_change += distance_second_closest_medoid[id_i]

                if cost_change < best_cost_change[2]:
                    best_cost_change = (id_i, id_j, cost_change)
        if best_cost_change[2] < 0:
            return best_cost_change
        else:
            return None

    def _alternate_fit(self, X) -> Tuple[np.ndarray, np.ndarray, float, int]:
        cluster_centre_indexes = self._init_algorithm(X)
        old_inertia = np.inf
        old_indexes = None
        for i in range(self.max_iter):
            indexes, inertia = self._assign_clusters(X, cluster_centre_indexes)

            if np.abs(old_inertia - inertia) < self.tol:
                break
            old_inertia = inertia

            if np.array_equal(indexes, old_indexes):
                if self.verbose:
                    print(  # noqa: T001, T201
                        f"Converged at iteration {i}: strict convergence."
                    )
                break
            old_indexes = indexes

            cluster_centre_indexes = self._compute_new_cluster_centers(X, indexes)

            if self.verbose is True:
                print(f"Iteration {i}, inertia {inertia}.")  # noqa: T001, T201

        labels, inertia = self._assign_clusters(X, cluster_centre_indexes)
        centres = X[cluster_centre_indexes]

        return labels, centres, inertia, i + 1

    def _assign_clusters(
        self, X: np.ndarray, cluster_centre_indexes: np.ndarray
    ) -> Tuple[np.ndarray, float]:
        X_indexes = np.arange(X.shape[0], dtype=np.int)
        pairwise_matrix = self._compute_pairwise(X, X_indexes, cluster_centre_indexes)
        return pairwise_matrix.argmin(axis=1), pairwise_matrix.min(axis=1).sum()

    def _check_params(self, X: np.ndarray) -> None:
        self._random_state = check_random_state(self.random_state)

        if isinstance(self.init_algorithm, str):
            if self.init_algorithm == "random":
                self._init_algorithm = self._random_center_initializer
            elif self.init_algorithm == "kmedoids++":
                self._init_algorithm = self._kmedoids_plus_plus_center_initializer
            elif self.init_algorithm == "first":
                self._init_algorithm = self._first_center_initializer
            elif self.init_algorithm == "build":
                self._init_algorithm = self._pam_build_center_initializer
        else:
            self._init_algorithm = self.init_algorithm

        if not isinstance(self._init_algorithm, Callable):
            raise ValueError(
                f"The value provided for init_algorithm: {self.init_algorithm} is "
                f"invalid. The following are a list of valid init algorithms "
                f"strings: random, kmedoids++, first"
            )

        if self.distance_params is None:
            self._distance_params = {}
        else:
            self._distance_params = self.distance_params

        if self.n_clusters > X.shape[0]:
            raise ValueError(
                f"n_clusters ({self.n_clusters}) cannot be larger than "
                f"n_instances ({X.shape[0]})"
            )
        self._distance_callable = get_distance_function(metric=self.distance)
        self._distance_cache = np.full((X.shape[0], X.shape[0]), np.inf)

        if self.method == "alternate":
            self._fit_method = self._alternate_fit
        elif self.method == "pam":
            self._fit_method = self._pam_fit
        else:
            raise ValueError(f"method {self.method} is not supported")

        if self.init_algorithm == "build":
            if self.n_init != 10 and self.n_init > 1:
                warnings.warn(
                    "When using build n_init does not need to be greater than 1. "
                    "Consider setting n_init to 1.",
                )

    def _random_center_initializer(self, X: np.ndarray) -> np.ndarray:
        return self._random_state.choice(X.shape[0], self.n_clusters, replace=False)

    def _first_center_initializer(self, _) -> np.ndarray:
        return np.array(list(range(self.n_clusters)))

    def _kmedoids_plus_plus_center_initializer(
        self,
        X: np.ndarray,
        n_local_trials: int = None,
    ):
        centers_indexes = np.empty(self.n_clusters, dtype=int)
        n_samples, n_timestamps, n_features = X.shape

        if n_local_trials is None:
            n_local_trials = 2 + int(np.log(self.n_clusters))

        center_id = self._random_state.randint(n_samples)
        all_x_indexes = np.arange(n_samples, dtype=np.int)
        centers_indexes[0] = center_id

        closest_dist_sq = (
            self._compute_pairwise(X, np.array([center_id]), all_x_indexes) ** 2
        )
        current_pot = closest_dist_sq.sum()

        for c in range(1, self.n_clusters):
            rand_vals = self._random_state.random_sample(n_local_trials) * current_pot
            candidate_ids = np.searchsorted(stable_cumsum(closest_dist_sq), rand_vals)
            np.clip(candidate_ids, None, closest_dist_sq.size - 1, out=candidate_ids)

            distance_to_candidates = (
                self._compute_pairwise(X, candidate_ids, all_x_indexes) ** 2
            )

            np.minimum(
                closest_dist_sq, distance_to_candidates, out=distance_to_candidates
            )
            candidates_pot = distance_to_candidates.sum(axis=1)

            best_candidate = np.argmin(candidates_pot)
            current_pot = candidates_pot[best_candidate]
            closest_dist_sq = distance_to_candidates[best_candidate]
            best_candidate = candidate_ids[best_candidate]

            centers_indexes[c] = best_candidate

        return centers_indexes

    def _pam_build_center_initializer(
        self,
        X: np.ndarray,
    ):
        n_instances = X.shape[0]
        X_index = np.arange(n_instances, dtype=np.int)
        distance_matrix = self._compute_pairwise(X, X_index, X_index)

        medoid_idxs = np.zeros(self.n_clusters, dtype=np.int)
        not_medoid_idxs = np.arange(n_instances, dtype=np.int)

        medoid_idxs[0] = np.argmin(np.sum(distance_matrix, axis=1))
        not_medoid_idxs = np.delete(not_medoid_idxs, medoid_idxs[0])

        n_medoids_current = 1
        Dj = distance_matrix[medoid_idxs[0]].copy()
        new_medoid = (0, 0)

        for _ in range(self.n_clusters - 1):
            cost_change_max = 0
            for i in range(n_instances - n_medoids_current):
                id_i = not_medoid_idxs[i]
                cost_change = 0
                for j in range(n_instances - n_medoids_current):
                    id_j = not_medoid_idxs[j]
                    cost_change += max(0, Dj[id_j] - distance_matrix[id_i, id_j])
                if cost_change >= cost_change_max:
                    cost_change_max = cost_change
                    new_medoid = (id_i, i)

            medoid_idxs[n_medoids_current] = new_medoid[0]
            n_medoids_current += 1
            not_medoid_idxs = np.delete(not_medoid_idxs, new_medoid[1])

            for id_j in range(n_instances):
                Dj[id_j] = min(Dj[id_j], distance_matrix[id_j, new_medoid[0]])

        return np.array(medoid_idxs)

    @classmethod
    def get_test_params(cls, parameter_set="default"):
        """Return testing parameter settings for the estimator.

        Parameters
        ----------
        parameter_set : str, default="default"
            Name of the set of test parameters to return, for use in tests. If no
            special parameters are defined for a value, will return `"default"` set.


        Returns
        -------
        params : dict or list of dict, default = {}
            Parameters to create testing instances of the class
            Each dict are parameters to construct an "interesting" test instance, i.e.,
            `MyClass(**params)` or `MyClass(**params[i])` creates a valid test instance.
            `create_test_instance` uses the first (or only) dictionary in `params`
        """
        return {
            "n_clusters": 2,
            "init_algorithm": "random",
            "distance": "euclidean",
            "n_init": 1,
            "max_iter": 1,
            "tol": 0.0001,
            "verbose": False,
            "random_state": 1,
            "method": "alternate",
        }<|MERGE_RESOLUTION|>--- conflicted
+++ resolved
@@ -94,12 +94,8 @@
         self,
         n_clusters: int = 8,
         init_algorithm: Union[str, Callable] = "random",
-<<<<<<< HEAD
-        distance: Union[str, Callable] = "dtw",
+        distance: Union[str, Callable] = "msm",
         method: str = "alternate",
-=======
-        distance: Union[str, Callable] = "msm",
->>>>>>> 35753301
         n_init: int = 10,
         max_iter: int = 300,
         tol: float = 1e-6,
