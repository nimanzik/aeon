# -*- coding: utf-8 -*-
"""Tests for DBA."""
import numpy as np

from aeon.clustering.metrics.averaging import elastic_barycenter_average
from aeon.distances.tests._utils import create_test_distance_numpy

expected_dba = np.array(
    [
        [
            0.01351105,
            -0.08112161,
            0.04063662,
            -0.06867308,
            -0.13887883,
            -0.34044035,
            0.22315302,
            -0.16004842,
            0.20959644,
            0.16023767,
        ],
        [
            -0.030493,
            0.16787085,
            -0.01794528,
            -0.15615568,
            0.18888089,
            0.02650418,
            0.03522746,
            -0.02563329,
            0.09055917,
            -0.11046538,
        ],
        [
            0.12595717,
            -0.03616803,
            0.28522336,
            0.1962002,
            -0.05161538,
            0.27548387,
            0.10042834,
            -0.01536394,
            -0.13741457,
            0.07508204,
        ],
        [
            0.23330467,
            0.23283218,
            -0.17851012,
            0.07599822,
            0.0644743,
            -0.22862958,
            -0.05794768,
            -0.16609387,
            -0.1236426,
            -0.10906081,
        ],
        [
            0.16857703,
            -0.24448901,
            0.08663198,
            0.00258875,
            0.01033525,
            -0.29918156,
            -0.05027093,
            0.14333835,
            0.21959808,
            -0.07099129,
        ],
        [
            0.11509088,
            0.12175909,
            -0.15255715,
            0.37132895,
            -0.03063229,
            -0.00922786,
            0.2053414,
            0.10990122,
            -0.10940058,
            -0.11656546,
        ],
        [
            -0.06796261,
            -0.09069732,
            -0.01097365,
            -0.14447324,
            -0.2444549,
            0.32982661,
            0.32280882,
            -0.04148224,
            0.30133403,
            -0.32354776,
        ],
        [
            -0.10985453,
            0.20238667,
            0.47766167,
            -0.0645197,
            0.16300204,
            -0.18033383,
            -0.18312481,
            0.01220449,
            -0.03722065,
            0.11640757,
        ],
        [
            0.07424704,
            -0.2824533,
            0.15604098,
            0.35578053,
            -0.06797368,
            -0.01689053,
            0.29127062,
            0.14293372,
            -0.02831629,
            -0.17414547,
        ],
        [
            -0.09329966,
            -0.0284073,
            0.23789267,
            -0.06377485,
            -0.01545654,
            0.09896634,
            -0.29903917,
            0.0294299,
            -0.13441741,
            0.18484228,
        ],
    ]
)


def test_dba():
    """Test dba functionality."""
    X_train = create_test_distance_numpy(10, 10, 10)

    average_ts = elastic_barycenter_average(X_train)

    assert isinstance(average_ts, np.ndarray)
    assert average_ts.shape == X_train[0].shape
    assert np.allclose(average_ts, expected_dba)


def test_elastic_dba_variations():
    distances = ["dtw", "ddtw", "wdtw", "wddtw", "erp", "edr", "twe", "msm"]
    for dist in distances:
        X_train = create_test_distance_numpy(10, 10, 10)

<<<<<<< HEAD
        average_ts = dba(X_train, metric=dist, window=0.2, independent=False)
=======
        average_ts = elastic_barycenter_average(
            X_train, metric=dist, window=0.2, independent=False
        )
>>>>>>> 119bf544

        assert isinstance(average_ts, np.ndarray)
        assert average_ts.shape == X_train[0].shape<|MERGE_RESOLUTION|>--- conflicted
+++ resolved
@@ -147,13 +147,9 @@
     for dist in distances:
         X_train = create_test_distance_numpy(10, 10, 10)
 
-<<<<<<< HEAD
-        average_ts = dba(X_train, metric=dist, window=0.2, independent=False)
-=======
         average_ts = elastic_barycenter_average(
             X_train, metric=dist, window=0.2, independent=False
         )
->>>>>>> 119bf544
 
         assert isinstance(average_ts, np.ndarray)
         assert average_ts.shape == X_train[0].shape