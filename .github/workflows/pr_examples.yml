name: PR Examples

on:
  push:
    branches:
      - main
  pull_request:
    branches:
      - main
    paths:
      - "examples/**"
      - "aeon/**"
      - ".github/workflows/**"
      - "pyproject.toml"

concurrency:
  group: ${{ github.workflow }}-${{ github.head_ref || github.ref }}
  cancel-in-progress: true

jobs:
  run-notebook-examples:
    runs-on: ubuntu-22.04

    steps:
      - uses: actions/checkout@v4

      - uses: actions/setup-python@v5
        with:
          python-version: "3.10"

      - name: Cache pip
        id: cache-pip
        uses: actions/cache@v3
        with:
          path: ~/.cache/pip
          key: ${{ runner.os }}-pip-3.10-examples

      - name: Install aeon and dependencies
<<<<<<< HEAD
        run: pip install .[all_extras,binder,dev]
=======
        uses: nick-fields/retry@v3
        with:
          timeout_minutes: 30
          max_attempts: 3
          command: python -m pip install .[all_extras,binder,dev]
>>>>>>> 742035ce

      - name: Run example notebooks
        run: build_tools/run_examples.sh
        shell: bash<|MERGE_RESOLUTION|>--- conflicted
+++ resolved
@@ -36,15 +36,11 @@
           key: ${{ runner.os }}-pip-3.10-examples
 
       - name: Install aeon and dependencies
-<<<<<<< HEAD
-        run: pip install .[all_extras,binder,dev]
-=======
         uses: nick-fields/retry@v3
         with:
           timeout_minutes: 30
           max_attempts: 3
           command: python -m pip install .[all_extras,binder,dev]
->>>>>>> 742035ce
 
       - name: Run example notebooks
         run: build_tools/run_examples.sh
