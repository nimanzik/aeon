--- conflicted
+++ resolved
@@ -43,16 +43,13 @@
           key: ${{ runner.os }}-pip-numba-3.10-examples-${{ hashFiles('pyproject.toml') }}
 
       - name: Install aeon and dependencies
-<<<<<<< HEAD
-        if: steps.cache.outputs.cache-hit != 'true'
-        run: python -m pip install .[all_extras,binder,dev]
-=======
         uses: nick-fields/retry@v2
         with:
           timeout_minutes: 30
           max_attempts: 3
           command: python -m pip install .[all_extras,binder,dev]
->>>>>>> f3b8e432
+        if: steps.cache.outputs.cache-hit != 'true'
+        run: python -m pip install .[all_extras,binder,dev]
 
       - name: Run example notebooks
         run: build_tools/run_examples.sh
